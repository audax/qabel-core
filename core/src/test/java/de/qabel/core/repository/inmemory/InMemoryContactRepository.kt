--- conflicted
+++ resolved
@@ -39,14 +39,10 @@
     }
 
     override fun delete(contact: Contact, identity: Identity) {
-<<<<<<< HEAD
-        contacts.remove(contact.keyIdentifier)
-        notifyObservers()
-=======
->>>>>>> eedf53c8
         identityMapping.getOrDefault(identity.keyIdentifier).remove(contact.keyIdentifier)
         if (!identityMapping.any { it.value.contains(contact.keyIdentifier) }) {
             contacts.remove(contact.keyIdentifier)
+            notifyObservers()
         }
     }
 
