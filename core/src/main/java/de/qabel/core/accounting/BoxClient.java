package de.qabel.core.accounting;

import de.qabel.core.exceptions.QblCreateAccountFailException;
import de.qabel.core.exceptions.QblInvalidCredentials;
import org.apache.http.HttpRequest;
import org.apache.http.client.utils.URIBuilder;

import java.io.IOException;
import java.util.ArrayList;

<<<<<<< HEAD
public interface BoxClient {
=======
public interface BoxClient extends RequestAuthorizer {


>>>>>>> 74530347
    void login() throws IOException, QblInvalidCredentials;

    QuotaState getQuotaState() throws IOException, QblInvalidCredentials;

    void updatePrefixes() throws IOException, QblInvalidCredentials;

    void createPrefix() throws IOException, QblInvalidCredentials;

    URIBuilder buildUri(String resource);

    URIBuilder buildBlockUri(String resource);

    ArrayList<String> getPrefixes() throws IOException, QblInvalidCredentials;

    AccountingProfile getProfile();

    void resetPassword(String email) throws IOException;

    void createBoxAccount(String email) throws IOException, QblCreateAccountFailException;
}<|MERGE_RESOLUTION|>--- conflicted
+++ resolved
@@ -8,13 +8,9 @@
 import java.io.IOException;
 import java.util.ArrayList;
 
-<<<<<<< HEAD
-public interface BoxClient {
-=======
 public interface BoxClient extends RequestAuthorizer {
 
 
->>>>>>> 74530347
     void login() throws IOException, QblInvalidCredentials;
 
     QuotaState getQuotaState() throws IOException, QblInvalidCredentials;
