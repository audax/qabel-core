--- conflicted
+++ resolved
@@ -28,12 +28,7 @@
                               dropUrlRepository: DropUrlRepository = SqliteDropUrlRepository(db, DropURLHydrator()),
                               private val identityRepository: IdentityRepository = SqliteIdentityRepository(db, em),
                               private val contactRelation: ContactDB = ContactDB(dropUrlRepository)) :
-<<<<<<< HEAD
-    BaseRepository<Contact>(contactRelation, db, em), ContactRepository, QabelLogger {
-
-=======
-    BaseRepository<Contact>(contactRelation, db, em), ContactRepository, QblLogger, EntityObservable by SimpleEntityObservable() {
->>>>>>> 441c03e3
+    BaseRepository<Contact>(contactRelation, db, em), ContactRepository, QabelLogger, EntityObservable by SimpleEntityObservable() {
     constructor(db: ClientDatabase, em: EntityManager, dropUrlRepository: DropUrlRepository,
                 identityRepository: IdentityRepository) : this(db, em, dropUrlRepository, identityRepository, ContactDB(dropUrlRepository))
 
