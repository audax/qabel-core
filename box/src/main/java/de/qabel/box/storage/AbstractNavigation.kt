package de.qabel.box.storage

import de.qabel.box.storage.command.*
import de.qabel.box.storage.exceptions.QblStorageException
import de.qabel.box.storage.exceptions.QblStorageInvalidKey
import de.qabel.box.storage.exceptions.QblStorageNameConflict
import de.qabel.box.storage.exceptions.QblStorageNotFound
import de.qabel.core.crypto.CryptoUtils
import de.qabel.core.crypto.QblECPublicKey
import org.apache.commons.codec.binary.Hex
import org.apache.commons.lang3.NotImplementedException
import org.slf4j.LoggerFactory
import org.spongycastle.crypto.params.KeyParameter
import java.io.*
import java.nio.file.Files
import java.security.InvalidKeyException
import java.security.MessageDigest
import java.util.*
import java.util.concurrent.Executors
import java.util.concurrent.TimeUnit

abstract class AbstractNavigation(
    open protected var dm: DirectoryMetadata,
    volumeConfig: BoxVolumeConfig
) : BoxNavigation {

    protected val readBackend = volumeConfig.readBackend
    protected val writeBackend = volumeConfig.writeBackend
    protected val deviceId = volumeConfig.deviceId
    protected val prefix = volumeConfig.prefix
    protected val directoryFactory = volumeConfig.directoryFactory
    protected val fileFactory = volumeConfig.fileFactory
    protected val defaultHashAlgorithm = volumeConfig.defaultHashAlgorithm
    protected val tempDir = volumeConfig.tempDir
    protected val folderNavigationFactory by lazy { FolderNavigationFactory(indexNavigation, volumeConfig) }

    private val logger by lazy { LoggerFactory.getLogger(AbstractNavigation::class.java) }
    private val scheduler = Executors.newScheduledThreadPool(1)
    protected val cryptoUtils by lazy { CryptoUtils() }

    private val changes = LinkedList<DirectoryMetadataChange<*>>()

    private var autocommit = true
    private var autocommitDelay = DEFAULT_AUTOCOMMIT_DELAY
    private var lastAutocommitStart: Long = 0
    var time: () -> Long = { System.currentTimeMillis() }

    abstract val indexNavigation: IndexNavigation

    override fun setAutocommitDelay(delay: Long) {
        autocommitDelay = delay
    }

    override var metadata: DirectoryMetadata
        get() {
            return dm
        }
        set(value) {
            dm = value
        }

    @Synchronized @Throws(QblStorageException::class)
    override fun navigate(target: BoxFolder): AbstractNavigation {
        try {
            readBackend.download(target.ref).inputStream.use { indexDl ->
                val tmp = File.createTempFile("dir", "db2", tempDir)
                tmp.deleteOnExit()
                val key = KeyParameter(target.key)
                if (cryptoUtils.decryptFileAuthenticatedSymmetricAndValidateTag(indexDl, tmp, key)) {
                    val dm = directoryFactory.open(tmp, target.ref)
                    return folderNavigationFactory.fromDirectoryMetadata(dm, target).apply {
                        setAutocommit(autocommit)
                        setAutocommitDelay(autocommitDelay)
                    }
                } else {
                    throw QblStorageNotFound("Invalid key")
                }
            }
        } catch (e: IOException) {
            throw QblStorageException(e)
        } catch (e: InvalidKeyException) {
            throw QblStorageException(e)
        }
    }

    @Synchronized @Throws(QblStorageException::class)
    override fun commitIfChanged() {
        if (isUnmodified) {
            return
        }
        commit()
    }

    @Synchronized @Throws(QblStorageException::class)
    override fun commit() {
        val version = dm.version
        dm.commit()
        logger.info("Committing version " + String(Hex.encodeHex(dm.version))
<<<<<<< HEAD
                + " with device id " + String(Hex.encodeHex(deviceId)))
        while (true) {
            var updatedDM: DirectoryMetadata? = null
            try {
                updatedDM = reloadMetadata()
                logger.info("Remote version is " + String(Hex.encodeHex(updatedDM.version)))
            } catch (e: QblStorageNotFound) {
                logger.trace("Could not reload metadata, none exists yet")
            }
=======
            + " with device id " + String(Hex.encodeHex(deviceId)))
        var updatedDM: DirectoryMetadata? = null
        try {
            updatedDM = reloadMetadata()
            logger.info("Remote version is " + String(Hex.encodeHex(updatedDM.version)))
        } catch (e: QblStorageNotFound) {
            logger.trace("Could not reload metadata, none exists yet")
        }
>>>>>>> df11633b

            // the remote version has changed from the _old_ version
            if (dm !== updatedDM && updatedDM != null && !Arrays.equals(version, updatedDM.version)) {
                logger.info("Conflicting version")
                // ignore our local directory metadata
                // all changes that are not inserted in the new dm are _lost_!
                dm = updatedDM
                changes.execute(dm)
                dm.commit()
            }
            try {
                uploadDirectoryMetadata()
                break
            } catch (e: ModifiedException) {
                logger.info("DM conflicted while uploading, will retry merge and upload")
            }
        }
        changes.postprocess(dm, writeBackend)

        changes.clear()
    }

    @Synchronized @Throws(QblStorageException::class)
    override fun refresh() {
        dm = reloadMetadata().apply { changes.execute(this) }
    }

    override val isUnmodified: Boolean
        get() = changes.isEmpty()

    @Throws(QblStorageException::class)
    protected abstract fun uploadDirectoryMetadata()

    override fun navigate(target: BoxExternal): BoxNavigation = TODO()

    @Throws(QblStorageException::class)
    override fun listFiles(): List<BoxFile> {
        return dm.listFiles()
    }

    @Throws(QblStorageException::class)
    override fun listFolders(): List<BoxFolder> = dm.listFolders()

    @Throws(QblStorageException::class)
    override fun listExternals(): List<BoxExternal> {
        throw NotImplementedException("Externals are not yet implemented!")
    }

    @Synchronized @Throws(QblStorageException::class)
    override fun upload(name: String, file: File, listener: ProgressListener?): BoxFile {
        val oldFile = dm.getFile(name)
        if (oldFile != null) {
            throw QblStorageNameConflict("File already exists")
        }
        return uploadFile(name, file, oldFile, listener)
    }

    @Synchronized @Throws(QblStorageException::class)
    override fun upload(name: String, file: InputStream, size: Long, listener: ProgressListener?)
        = uploadStream(file, name, size, time(), listener)

    @Synchronized @Throws(QblStorageException::class)
    override fun overwrite(name: String, file: File, listener: ProgressListener?): BoxFile
        = uploadFile(name, file, null, listener)

    @Throws(QblStorageException::class)
    private fun uploadFile(name: String, file: File, expectedFile: BoxFileState?, listener: ProgressListener?): BoxFile {
        val mtime = try {
            Files.getLastModifiedTime(file.toPath()).toMillis()
        } catch (e: IOException) {
            throw IllegalArgumentException("invalid source file " + file.absolutePath)
        }

        return uploadStream(FileInputStream(file), name, file.length(), mtime, listener)
    }

    private fun AbstractNavigation.uploadStream(fileInput: InputStream, name: String, size: Long, mtime: Long, listener: ProgressListener?): BoxFile {
        val key = cryptoUtils.generateSymmetricKey()
        val block = UUID.randomUUID().toString()

        val oldFile = dm.getFile(name)

        val boxFile = BoxFile(
            prefix,
            block,
            name,
            size,
            0L,
            key.key,
            shared = Share.create(oldFile?.meta, oldFile?.metakey)
        )
        boxFile.mtime = mtime

        val uploadResult = uploadEncrypted(fileInput, key, "blocks/" + block, listener)
        boxFile.hashed = uploadResult.hash

        execute(UpdateFileChange(oldFile, boxFile))

        try {
            if (boxFile.isShared()) {
                updateFileMetadata(boxFile)
            }
        } catch (e: IOException) {
            throw QblStorageException("failed to update file metadata")
        } catch (e: InvalidKeyException) {
            throw QblStorageInvalidKey("failed to update file metadata")
        }

        autocommit()
        return boxFile
    }

    @Throws(QblStorageException::class)
    private fun autocommit() {
        if (!autocommit) {
            return
        }
        if (autocommitDelay == 0L) {
            commit()    // TODO commitIfModified
            return
        }

        val autocommitStart = System.currentTimeMillis()
        lastAutocommitStart = autocommitStart

        logger.trace("delaying autocommit by " + autocommitDelay + "ms")
        scheduler.schedule(Runnable {
            try {
                if (lastAutocommitStart != autocommitStart) {
                    return@Runnable
                }
                this@AbstractNavigation.commitIfChanged()
            } catch (e: QblStorageException) {
                logger.error("failed late commit: " + e.message, e)
            }
        }, autocommitDelay, TimeUnit.MILLISECONDS)
    }

<<<<<<< HEAD
=======

>>>>>>> df11633b
    @Throws(QblStorageException::class)
    @JvmOverloads protected fun uploadEncrypted(file: File, key: KeyParameter, block: String, listener: ProgressListener? = null)
        = uploadEncrypted(FileInputStream(file), key, block, listener)

    @Throws(QblStorageException::class)
    @JvmOverloads protected fun uploadEncrypted(fileInput: InputStream, key: KeyParameter, block: String, listener: ProgressListener? = null): UploadResult {
        try {
            val hashAlgorithm = defaultHashAlgorithm
            val tempFile = File.createTempFile("upload", "up", tempDir)
            val digest = MessageDigest.getInstance(hashAlgorithm)
            val outputStream = FileOutputStream(tempFile)
            val inputStream = InputStreamListener(fileInput) { bytes, n -> digest.update(bytes, 0, n) }

            if (!cryptoUtils.encryptStreamAuthenticatedSymmetric(inputStream, outputStream, key, null)) {
                throw QblStorageException("Encryption failed")
            }
            outputStream.flush()
            val serverTime = DeleteOnCloseFileInputStream(tempFile).use { fis: FileInputStream ->
                if (listener != null) {
                    listener.setSize(tempFile.length())
                    val input = ProgressInputStream(fis, listener)
                    writeBackend.upload(block, input)
                } else {
                    writeBackend.upload(block, fis)
                }
            }.time.time
            return UploadResult(serverTime, Hash(digest.digest(), hashAlgorithm))
        } catch (e: IOException) {
            throw QblStorageException(e.message, e)
        } catch (e: InvalidKeyException) {
            throw QblStorageException(e.message, e)
        }
    }

    data class UploadResult(val serverTime: Long, val hash: Hash)

    override fun download(filename: String) = download(getFile(filename))

    @Throws(QblStorageException::class)
    override fun download(file: BoxFile) = download(file, null)

    @Throws(QblStorageException::class)
    override fun download(file: BoxFile, listener: ProgressListener?): InputStream {
        try {
            readBackend.download("blocks/" + file.block).use { download ->
                var content = download.inputStream
                if (listener != null) {
                    listener.setSize(download.size)
                    content = ProgressInputStream(content, listener)
                }
                val key = KeyParameter(file.getKey())
                val temp = File.createTempFile("upload", "down", tempDir)
                temp.deleteOnExit()
                if (!cryptoUtils.decryptFileAuthenticatedSymmetricAndValidateTag(content, temp, key)) {
                    throw QblStorageException("Decryption failed")
                }
                return DeleteOnCloseFileInputStream(temp)
            }
        } catch (e: IOException) {
            throw QblStorageException(e)
        } catch (e: InvalidKeyException) {
            throw QblStorageException(e)
        }

    }

    @Throws(QblStorageException::class)
    override fun createFileMetadata(owner: QblECPublicKey, boxFile: BoxFile): BoxExternalReference {
        try {
            if (!boxFile.isShared()) {
                val block = UUID.randomUUID().toString()
                val key = cryptoUtils.generateSymmetricKey()
                boxFile.shared = Share.create(block, key.key)

                val fileMetadata = fileFactory.create(owner, boxFile)
                uploadEncrypted(fileMetadata.path, key, block, null)

                // Overwrite = delete old file, upload new file
                val oldFile = dm.getFile(boxFile.getName())
                if (oldFile != null) {
                    dm.deleteFile(oldFile)
                }
                dm.insertFile(boxFile)
                autocommit()
            }
            return BoxExternalReference(false, readBackend.getUrl(boxFile.meta), boxFile.getName(), owner, boxFile.metakey)
        } catch (e: QblStorageException) {
            throw QblStorageException("Could not create or upload FileMetadata", e)
        }

    }

    @Throws(QblStorageException::class, IOException::class, InvalidKeyException::class)
    override fun updateFileMetadata(boxFile: BoxFile) {
        val shared = boxFile.shared ?: throw QblStorageNotFound("FileMetadata is not set")

        try {
            val fileMetadataOld = getMetadataFile(shared)
            val fileMetadataNew = fileFactory.create(
                fileMetadataOld.file.owner,
                boxFile
            )
            uploadEncrypted(fileMetadataNew.path, KeyParameter(shared.metaKey), shared.meta)
        } catch (e: QblStorageException) {
            logger.error("Could not create or upload FileMetadata", e)
            throw e
        } catch (e: FileNotFoundException) {
            logger.error("Could not create or upload FileMetadata", e)
            throw e
        }

    }

    @Throws(IOException::class, InvalidKeyException::class, QblStorageException::class)
    override fun getFileMetadata(boxFile: BoxFile): FileMetadata {
        val shared = boxFile.shared ?: throw QblStorageException("No owner in old file metadata")

        try {
            return getMetadataFile(shared)
        } catch (e: QblStorageException) {
            logger.error("Could not create or upload FileMetadata", e)
            throw e
        } catch (e: FileNotFoundException) {
            logger.error("Could not create or upload FileMetadata", e)
            throw e
        }

    }

    @Throws(QblStorageException::class, IOException::class, InvalidKeyException::class)
    override fun getMetadataFile(share: Share): FileMetadata {
        readBackend.download(share.meta).inputStream.use { encryptedMetadata ->
            val tmp = File.createTempFile("dir", "db1", tempDir)
            tmp.deleteOnExit()
            if (cryptoUtils.decryptFileAuthenticatedSymmetricAndValidateTag(encryptedMetadata, tmp, KeyParameter(share.metaKey))) {
                return fileFactory.open(tmp)
            } else {
                throw QblStorageNotFound("Invalid key")
            }
        }
    }

    @Synchronized @Throws(QblStorageException::class)
    override fun createFolder(name: String): BoxFolder {
        execute(CreateFolderChange(name, folderNavigationFactory, directoryFactory))
        commit()
        refresh()
        return getFolder(name)
    }

    @Synchronized @Throws(QblStorageException::class)
    override fun delete(file: BoxFile) = execute(DeleteFileChange(file, indexNavigation, writeBackend))

    @Synchronized @Throws(QblStorageException::class)
    override fun unshare(boxObject: BoxObject) {
        indexNavigation.getSharesOf(boxObject).forEach { share ->
            try {
                indexNavigation.deleteShare(share)
            } catch (e: QblStorageException) {
                logger.error(e.message, e)
            }
        }
        if (boxObject !is BoxFile) {
            throw NotImplementedException("unshare not implemented for " + boxObject.javaClass)
        }
        removeFileMetadata(boxObject)
        autocommit()
    }

    /**
     * Deletes FileMetadata and sets BoxFile.meta and BoxFile.metakey to null. Does not re-encrypt BoxFile thus
     * receivers of the FileMetadata can still read the BoxFile.

     * @param boxFile BoxFile to remove FileMetadata from.
     * *
     * @return True if FileMetadata has been deleted. False if meta information is missing.
     */
    @Throws(QblStorageException::class)
    protected fun removeFileMetadata(boxFile: BoxFile) = removeFileMetadata(boxFile, writeBackend, dm)

    @Synchronized @Throws(QblStorageException::class)
    override fun delete(folder: BoxFolder) {
        val folderNav = navigate(folder)
        for (file in folderNav.listFiles()) {
            logger.info("Deleting file " + file.getName())
            folderNav.delete(file)
        }
        for (subFolder in folderNav.listFolders()) {
            logger.info("Deleting folder " + folder.getName())
            folderNav.delete(subFolder)
        }
        folderNav.commit()

        execute(DeleteFolderChange(folder))
    }

    protected fun <T> execute(command: DirectoryMetadataChange<T>): T {
        val result = command.execute(dm)
        changes.add(command)
        autocommit()
        return result
    }

    @Throws(QblStorageException::class)
    override fun delete(external: BoxExternal): Unit = TODO()

    override fun setAutocommit(autocommit: Boolean) {
        this.autocommit = autocommit
    }

    @Throws(QblStorageException::class)
    override fun navigate(folderName: String): BoxNavigation = navigate(getFolder(folderName))

    @Throws(QblStorageException::class)
    override fun getFolder(name: String): BoxFolder {
        val folders = listFolders()
        for (folder in folders) {
            if (folder.name == name) {
                return folder
            }
        }
        throw IllegalArgumentException("no subfolder named " + name)
    }

    @Throws(QblStorageException::class)
    override fun hasFolder(name: String): Boolean {
        try {
            getFolder(name)
            return true
        } catch (e: IllegalArgumentException) {
            return false
        }

    }

    @Throws(QblStorageException::class)
    override fun hasFile(name: String): Boolean {
        try {
            getFile(name)
            return true
        } catch (e: IllegalArgumentException) {
            return false
        }

    }

    @Throws(QblStorageException::class)
    override fun getFile(name: String): BoxFile {
        val files = listFiles()
        for (file in files) {
            if (file.getName() == name) {
                return file
            }
        }
        throw IllegalArgumentException("no file named " + name)
    }

    @Throws(QblStorageException::class)
    override fun share(owner: QblECPublicKey, file: BoxFile, recipient: String): BoxExternalReference {
        val ref = createFileMetadata(owner, file)
        val share = BoxShare(file.meta, recipient)
        indexNavigation.insertShare(share)
        return ref
    }

    @Throws(QblStorageException::class)
    override fun getSharesOf(`object`: BoxObject): List<BoxShare> {
        return indexNavigation.listShares()?.filter({ share -> share.ref == `object`.ref })?.toList()
            ?: throw QblStorageException("No index navigation")
    }

    @Throws(QblStorageException::class)
    override fun hasVersionChanged(dm: DirectoryMetadata) = !Arrays.equals(metadata.version, dm.version)

    companion object {
        val BLOCKS_PREFIX = "blocks/"

        @JvmField
        @Deprecated("")
        var DEFAULT_AUTOCOMMIT_DELAY: Long = 0

        @Throws(QblStorageException::class)
        fun removeFileMetadata(boxFile: BoxFile, writeBackend: StorageWriteBackend, dm: DirectoryMetadata): Boolean {
            if (!boxFile.isShared()) {
                return false
            }

            writeBackend.delete(boxFile.meta!!)
            boxFile.shared = null

            // Overwrite = delete old file, upload new file
            val oldFile = dm.getFile(boxFile.getName())
            if (oldFile != null) {
                dm.deleteFile(oldFile)
            }
            dm.insertFile(boxFile)

            return true
        }
    }
}<|MERGE_RESOLUTION|>--- conflicted
+++ resolved
@@ -52,12 +52,8 @@
     }
 
     override var metadata: DirectoryMetadata
-        get() {
-            return dm
-        }
-        set(value) {
-            dm = value
-        }
+        get() { return dm }
+        set(value) { dm = value }
 
     @Synchronized @Throws(QblStorageException::class)
     override fun navigate(target: BoxFolder): AbstractNavigation {
@@ -96,8 +92,7 @@
         val version = dm.version
         dm.commit()
         logger.info("Committing version " + String(Hex.encodeHex(dm.version))
-<<<<<<< HEAD
-                + " with device id " + String(Hex.encodeHex(deviceId)))
+            + " with device id " + String(Hex.encodeHex(deviceId)))
         while (true) {
             var updatedDM: DirectoryMetadata? = null
             try {
@@ -106,16 +101,6 @@
             } catch (e: QblStorageNotFound) {
                 logger.trace("Could not reload metadata, none exists yet")
             }
-=======
-            + " with device id " + String(Hex.encodeHex(deviceId)))
-        var updatedDM: DirectoryMetadata? = null
-        try {
-            updatedDM = reloadMetadata()
-            logger.info("Remote version is " + String(Hex.encodeHex(updatedDM.version)))
-        } catch (e: QblStorageNotFound) {
-            logger.trace("Could not reload metadata, none exists yet")
-        }
->>>>>>> df11633b
 
             // the remote version has changed from the _old_ version
             if (dm !== updatedDM && updatedDM != null && !Arrays.equals(version, updatedDM.version)) {
@@ -254,10 +239,6 @@
         }, autocommitDelay, TimeUnit.MILLISECONDS)
     }
 
-<<<<<<< HEAD
-=======
-
->>>>>>> df11633b
     @Throws(QblStorageException::class)
     @JvmOverloads protected fun uploadEncrypted(file: File, key: KeyParameter, block: String, listener: ProgressListener? = null)
         = uploadEncrypted(FileInputStream(file), key, block, listener)
