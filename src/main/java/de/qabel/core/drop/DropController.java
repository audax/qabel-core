package de.qabel.core.drop;

import java.lang.reflect.Method;
import java.net.URL;
import java.security.SecureRandom;
import java.util.*;

import com.google.gson.Gson;
import com.google.gson.GsonBuilder;
import de.qabel.core.config.Contact;
import de.qabel.core.config.Contacts;
import de.qabel.core.config.DropServer;
import de.qabel.core.config.DropServers;
import de.qabel.core.crypto.*;
import de.qabel.core.exceptions.QblDropPayloadSizeException;
import de.qabel.core.exceptions.QblVersionMismatchException;
import de.qabel.core.http.DropHTTP;

import org.apache.logging.log4j.LogManager;
import org.apache.logging.log4j.Logger;

public class DropController {
	Map<Class<? extends ModelObject>, Set<DropCallback<? extends ModelObject>>> mCallbacks;
	private DropServers mDropServers;
	private Contacts mContacts;
	GsonBuilder gb;
	Gson gson;

	public DropController() {
		mCallbacks = new HashMap<Class<? extends ModelObject>, Set<DropCallback<? extends ModelObject>>>();
		gb = new GsonBuilder();
		gb.registerTypeAdapter(DropMessage.class, new DropSerializer());
		gb.registerTypeAdapter(DropMessage.class, new DropDeserializer());
		gson = gb.create();
	}

	/**
	 * Register for DropMessages with a modelObject
	 * 
	 * @param type
	 * 				Class to listen for events.
	 * @param callback
	 * 				Callback to call when event occurs.
	 */
	public <T extends ModelObject> void register(Class<T> type,
			DropCallback<T> callback) {
		Set<DropCallback<? extends ModelObject>> typeCallbacks = mCallbacks
				.get(type);
		if (typeCallbacks == null) {
			typeCallbacks = new HashSet<DropCallback<? extends ModelObject>>();
			mCallbacks.put(type, typeCallbacks);
		}
		typeCallbacks.add(callback);
	}

	/**
	 * Handles a received DropMessage. Puts this DropMessage into the registered
	 * Queues.
	 * 
	 * @param dm
	 *            DropMessage which should be handled
	 */
	public void handleDrop(DropMessage<? extends ModelObject> dm) {
		Class<? extends ModelObject> cls = dm.getModelObject();
		Set<DropCallback<? extends ModelObject>> typeCallbacks = mCallbacks
				.get(cls);

		if (typeCallbacks == null) {
			logger.debug("Received drop message of type " + cls.getCanonicalName() + " which we do not listen for.");
			return;
		}

		for (DropCallback<? extends ModelObject> callback : typeCallbacks) {
			Method m;
			try {
				m = callback.getClass().getMethod("onDropMessage",
						DropMessage.class);
				m.invoke(callback, dm);
			} catch (Exception e) {
				logger.error("Error during handling drop", e);
			}
		}
	}

	/**
	 * retrieves new DropMessages from server and calls the corresponding
	 * listeners
	 */
	public void retrieve() {
		HashSet<DropServer> servers = new HashSet<DropServer>(getDropServers()
				.getDropServers());
		for (DropServer server : servers) {
			DropController drop = new DropController();
			Collection<DropMessage<?>> results = drop
					.retrieve(server.getUrl(), getContacts().getContacts());
			for (DropMessage<? extends ModelObject> dm : results) {
				handleDrop(dm);
			}
		}
	}

	public DropServers getDropServers() {
		return mDropServers;
	}

	public void setDropServers(DropServers mDropServers) {
		this.mDropServers = mDropServers;
	}

	public Contacts getContacts() {
		return mContacts;
	}

	public void setContacts(Contacts mContacts) {
		this.mContacts = mContacts;
	}


	private final static Logger logger = LogManager.getLogger(DropController.class.getName());

	/**
	 * Sends the message and waits for acknowledgement.
	 * Uses sendAndForget() for now.
	 * 
	 * TODO: implement
	 * @param message  Message to send
	 * @param contacts Contacts to send message to
	 * @return DropResult which tell you the state of the sending
	 * @throws QblDropPayloadSizeException 
	 */
	public DropResult send(DropMessage<? extends ModelObject> message, Collection<Contact> contacts)
			throws QblDropPayloadSizeException {
		return sendAndForget(message, contacts);
	}

	/**
	 * Sends the message to a collection of contacts and does not wait for acknowledgement
	 *
	 * @param message  Message to send
	 * @param contacts Contacts to send message to
	 * @return DropResult which tell you the state of the sending
	 * @throws QblDropPayloadSizeException 
	 */
	public <T extends ModelObject> DropResult sendAndForget(DropMessage<T> message, Collection<Contact> contacts) throws QblDropPayloadSizeException {
		DropResult result;
		
		result = new DropResult();

		for (Contact contact : contacts) {
			result.addContactResult(this.sendAndForget(message, contact));
		}

		return result;
	}

	/**
	 * Sends the object to one contact and does not wait for acknowledgement
	 *
	 * @param object Object to send
	 * @param contact Contact to send message to
	 * @return DropResultContact which tell you the state of the sending
	 * @throws QblDropPayloadSizeException 
	 */
	public <T extends ModelObject> DropResultContact sendAndForget(T object, Contact contact)
			throws QblDropPayloadSizeException {
		DropMessage<T> dm = new DropMessage<T>();

		dm.setData(object);
		dm.setTime(new Date());
		dm.setModelObject((Class<T>) object.getClass());

		return sendAndForget(dm, contact);
	}

	/**
	 * Sends the message to one contact and does not wait for acknowledgement
	 *
	 * @param message Message to send
	 * @param contact Contact to send message to
	 * @return DropResultContact which tell you the state of the sending
	 * @throws QblDropPayloadSizeException 
	 */
	public <T extends ModelObject> DropResultContact sendAndForget(DropMessage<T> message, Contact contact)
			throws QblDropPayloadSizeException {
		DropResultContact result;
		DropHTTP http;

		result = new DropResultContact(contact);
		http = new DropHTTP();

<<<<<<< HEAD
		try {
			//TODO: Adapt to List returned by getSignKeyPairs
			cryptedMessage = encryptDrop(serialize(message),
					contact.getEncryptionPublicKeyShuffle(),
					contact.getContactOwner().getPrimaryKeyPair().getSignKeyPairs().get(0));
			byte[] cryptedMessageWithHeader = concatHeaderAndEncryptedMessage((byte) MESSAGE_VERSION, cryptedMessage);
			for (DropURL u : contact.getDropUrls()) {
				result.addErrorCode(http.send(u.getUrl(), cryptedMessageWithHeader));
			}
		} catch (InvalidKeyException e) {
			logger.error("Invalid key in contact. Cannot send message!");
=======
		BinaryDropMessageV0 binaryMessage = new BinaryDropMessageV0(message);
		for (DropURL u : contact.getDropUrls()) {
			result.addErrorCode(http.send(u.getUrl(), binaryMessage.assembleMessageFor(contact)));
>>>>>>> 1482eb3e
		}
		
		return result;
	}

	/**
	 * Retrieves a drop message from given URL
	 *
	 * @param url      URL where to retrieve the drop from
	 * @param contacts Contacts to check the signature with
	 * @return Retrieved, encrypted Dropmessages.
	 */
	public Collection<DropMessage<?>> retrieve(URL url, Collection<Contact> contacts) {
		DropHTTP http = new DropHTTP();
		Collection<byte[]> cipherMessages = http.receiveMessages(url);
		Collection<DropMessage<?>> plainMessages = new ArrayList<>();

		List<Contact> ccc = new ArrayList<Contact>(contacts);
		Collections.shuffle(ccc, new SecureRandom());

		for (byte[] cipherMessage : cipherMessages) {
			AbstractBinaryDropMessage binMessage;
			byte binaryFormatVersion = cipherMessage[0];
			
			switch (binaryFormatVersion) {
			case 0:
				try {
<<<<<<< HEAD
				    for (QblSignPublicKey key : c.getSignPublicKeys()) {
				        plainJson = decryptDrop(message,
				                c.getContactOwner().getPrimaryKeyPair(), key);
				        if (plainJson != null) {
				            break;
				        }
                    }
				} catch (InvalidKeyException e) {
					// Don't handle key exception as it will be 
					// likely that a message can't be 
					// decrypted by all but the secret 
					// decryption key of the contact owner!
=======
					binMessage = new BinaryDropMessageV0(cipherMessage);
				} catch (QblVersionMismatchException e) {
					logger.error("Version mismatch in binary drop message", e);
					throw new RuntimeException("Version mismatch should not happen", e);
>>>>>>> 1482eb3e
				}
				break;
			default:
				logger.warn("Unknown binary drop message version " + binaryFormatVersion);
				// cannot handle this message -> skip
				continue;
			}
			for (Contact c : contacts) {
				DropMessage<?> dropMessage = binMessage.disassembleMessageFrom(c);
				if (dropMessage != null) {
					plainMessages.add(dropMessage);
					break; // sender found for this message
				}
			}
		}
		return plainMessages;
	}
}<|MERGE_RESOLUTION|>--- conflicted
+++ resolved
@@ -188,23 +188,9 @@
 		result = new DropResultContact(contact);
 		http = new DropHTTP();
 
-<<<<<<< HEAD
-		try {
-			//TODO: Adapt to List returned by getSignKeyPairs
-			cryptedMessage = encryptDrop(serialize(message),
-					contact.getEncryptionPublicKeyShuffle(),
-					contact.getContactOwner().getPrimaryKeyPair().getSignKeyPairs().get(0));
-			byte[] cryptedMessageWithHeader = concatHeaderAndEncryptedMessage((byte) MESSAGE_VERSION, cryptedMessage);
-			for (DropURL u : contact.getDropUrls()) {
-				result.addErrorCode(http.send(u.getUrl(), cryptedMessageWithHeader));
-			}
-		} catch (InvalidKeyException e) {
-			logger.error("Invalid key in contact. Cannot send message!");
-=======
 		BinaryDropMessageV0 binaryMessage = new BinaryDropMessageV0(message);
 		for (DropURL u : contact.getDropUrls()) {
 			result.addErrorCode(http.send(u.getUrl(), binaryMessage.assembleMessageFor(contact)));
->>>>>>> 1482eb3e
 		}
 		
 		return result;
@@ -232,25 +218,10 @@
 			switch (binaryFormatVersion) {
 			case 0:
 				try {
-<<<<<<< HEAD
-				    for (QblSignPublicKey key : c.getSignPublicKeys()) {
-				        plainJson = decryptDrop(message,
-				                c.getContactOwner().getPrimaryKeyPair(), key);
-				        if (plainJson != null) {
-				            break;
-				        }
-                    }
-				} catch (InvalidKeyException e) {
-					// Don't handle key exception as it will be 
-					// likely that a message can't be 
-					// decrypted by all but the secret 
-					// decryption key of the contact owner!
-=======
 					binMessage = new BinaryDropMessageV0(cipherMessage);
 				} catch (QblVersionMismatchException e) {
 					logger.error("Version mismatch in binary drop message", e);
 					throw new RuntimeException("Version mismatch should not happen", e);
->>>>>>> 1482eb3e
 				}
 				break;
 			default:
