package de.qabel.core.drop;

import java.lang.reflect.Method;
import java.net.URL;
import java.security.SecureRandom;
import java.util.*;

import com.google.gson.Gson;
import com.google.gson.GsonBuilder;
import de.qabel.core.config.Contact;
import de.qabel.core.config.Contacts;
import de.qabel.core.config.DropServer;
import de.qabel.core.config.DropServers;
import de.qabel.core.crypto.*;
import de.qabel.core.exceptions.QblDropPayloadSizeException;
import de.qabel.core.exceptions.QblVersionMismatchException;
import de.qabel.core.http.DropHTTP;

import org.apache.logging.log4j.LogManager;
import org.apache.logging.log4j.Logger;

public class DropController {
	Map<Class<? extends ModelObject>, Set<DropCallback<? extends ModelObject>>> mCallbacks;
	private DropServers mDropServers;
	private Contacts mContacts;
	GsonBuilder gb;
	Gson gson;

	public DropController() {
		mCallbacks = new HashMap<Class<? extends ModelObject>, Set<DropCallback<? extends ModelObject>>>();
		gb = new GsonBuilder();
		gb.registerTypeAdapter(DropMessage.class, new DropSerializer());
		gb.registerTypeAdapter(DropMessage.class, new DropDeserializer());
		gson = gb.create();
	}

	/**
	 * Register for DropMessages with a modelObject
	 * 
	 * @param type
	 * 				Class to listen for events.
	 * @param callback
	 * 				Callback to call when event occurs.
	 */
	public <T extends ModelObject> void register(Class<T> type,
			DropCallback<T> callback) {
		Set<DropCallback<? extends ModelObject>> typeCallbacks = mCallbacks
				.get(type);
		if (typeCallbacks == null) {
			typeCallbacks = new HashSet<DropCallback<? extends ModelObject>>();
			mCallbacks.put(type, typeCallbacks);
		}
		typeCallbacks.add(callback);
	}

	/**
	 * Handles a received DropMessage. Puts this DropMessage into the registered
	 * Queues.
	 * 
	 * @param dm
	 *            DropMessage which should be handled
	 */
	public void handleDrop(DropMessage<? extends ModelObject> dm) {
		Class<? extends ModelObject> cls = dm.getModelObject();
		Set<DropCallback<? extends ModelObject>> typeCallbacks = mCallbacks
				.get(cls);

		if (typeCallbacks == null) {
			logger.debug("Received drop message of type " + cls.getCanonicalName() + " which we do not listen for.");
			return;
		}

		for (DropCallback<? extends ModelObject> callback : typeCallbacks) {
			Method m;
			try {
				m = callback.getClass().getMethod("onDropMessage",
						DropMessage.class);
				m.invoke(callback, dm);
			} catch (Exception e) {
				logger.error("Error during handling drop", e);
			}
		}
	}

	/**
	 * retrieves new DropMessages from server and calls the corresponding
	 * listeners
	 */
	public void retrieve() {
		HashSet<DropServer> servers = new HashSet<DropServer>(getDropServers()
				.getDropServers());
		for (DropServer server : servers) {
			DropController drop = new DropController();
			Collection<DropMessage<?>> results = drop
					.retrieve(server.getUrl(), getContacts().getContacts());
			for (DropMessage<? extends ModelObject> dm : results) {
				handleDrop(dm);
			}
		}
	}

	public DropServers getDropServers() {
		return mDropServers;
	}

	public void setDropServers(DropServers mDropServers) {
		this.mDropServers = mDropServers;
	}

	public Contacts getContacts() {
		return mContacts;
	}

	public void setContacts(Contacts mContacts) {
		this.mContacts = mContacts;
	}


	private final static Logger logger = LogManager.getLogger(DropController.class.getName());

	/**
	 * Sends the message and waits for acknowledgement.
	 * Uses sendAndForget() for now.
	 * 
	 * TODO: implement
	 * @param message  Message to send
	 * @param contacts Contacts to send message to
	 * @return DropResult which tell you the state of the sending
	 * @throws QblDropPayloadSizeException 
	 */
	public DropResult send(DropMessage<? extends ModelObject> message, Collection<Contact> contacts)
			throws QblDropPayloadSizeException {
		return sendAndForget(message, contacts);
	}

	/**
	 * Sends the message to a collection of contacts and does not wait for acknowledgement
	 *
	 * @param message  Message to send
	 * @param contacts Contacts to send message to
	 * @return DropResult which tell you the state of the sending
	 * @throws QblDropPayloadSizeException 
	 */
	public <T extends ModelObject> DropResult sendAndForget(DropMessage<T> message, Collection<Contact> contacts) throws QblDropPayloadSizeException {
		DropResult result;
		
		result = new DropResult();

		for (Contact contact : contacts) {
			result.addContactResult(this.sendAndForget(message, contact));
		}

		return result;
	}

	/**
	 * Sends the object to one contact and does not wait for acknowledgement
	 *
	 * @param object Object to send
	 * @param contact Contact to send message to
	 * @return DropResultContact which tell you the state of the sending
	 * @throws QblDropPayloadSizeException 
	 */
<<<<<<< HEAD
	public <T extends ModelObject> DropResultContact sendAndForget(T object, Contact contact) {
		DropHTTP http = new DropHTTP();

		DropMessage<T> dm = new DropMessage<T>(contact.getContactOwner(), object);
=======
	public <T extends ModelObject> DropResultContact sendAndForget(T object, Contact contact)
			throws QblDropPayloadSizeException {
		DropMessage<T> dm = new DropMessage<T>();

		dm.setData(object);
		dm.setTime(new Date());
		dm.setModelObject((Class<T>) object.getClass());
>>>>>>> 94e60598

		return sendAndForget(dm, contact);
	}

	/**
	 * Sends the message to one contact and does not wait for acknowledgement
	 *
	 * @param message Message to send
	 * @param contact Contact to send message to
	 * @return DropResultContact which tell you the state of the sending
	 * @throws QblDropPayloadSizeException 
	 */
	public <T extends ModelObject> DropResultContact sendAndForget(DropMessage<T> message, Contact contact)
			throws QblDropPayloadSizeException {
		DropResultContact result;
		DropHTTP http;

		result = new DropResultContact(contact);
		http = new DropHTTP();

<<<<<<< HEAD
		try {
			//TODO: Adapt to List returned by getSignKeyPairs
			cryptedMessage = encryptDrop(serialize(message),
					contact.getEncryptionPublicKeys().get(0),
					contact.getContactOwner().getPrimaryKeyPair().getSignKeyPairs().get(0));
			byte[] cryptedMessageWithHeader = concatHeaderAndEncryptedMessage((byte) MESSAGE_VERSION, cryptedMessage);
			for (DropURL u : contact.getDropUrls()) {
				result.addErrorCode(http.send(u.getUrl(), cryptedMessageWithHeader));
			}
		} catch (InvalidKeyException e) {
			logger.error("Invalid key in contact. Cannot send message!");
=======
		BinaryDropMessageV0 binaryMessage = new BinaryDropMessageV0(message);
		for (DropURL u : contact.getDropUrls()) {
			result.addErrorCode(http.send(u.getUrl(), binaryMessage.assembleMessageFor(contact)));
>>>>>>> 94e60598
		}
		
		return result;
	}

	/**
	 * Retrieves a drop message from given URL
	 *
	 * @param url      URL where to retrieve the drop from
	 * @param contacts Contacts to check the signature with
	 * @return Retrieved, encrypted Dropmessages.
	 */
	public Collection<DropMessage<?>> retrieve(URL url, Collection<Contact> contacts) {
		DropHTTP http = new DropHTTP();
		Collection<byte[]> cipherMessages = http.receiveMessages(url);
		Collection<DropMessage<?>> plainMessages = new ArrayList<>();

		List<Contact> ccc = new ArrayList<Contact>(contacts);
		Collections.shuffle(ccc, new SecureRandom());

		for (byte[] cipherMessage : cipherMessages) {
			AbstractBinaryDropMessage binMessage;
			byte binaryFormatVersion = cipherMessage[0];
			
			switch (binaryFormatVersion) {
			case 0:
				try {
<<<<<<< HEAD
					plainJson = decryptDrop(message,
							c.getContactOwner().getPrimaryKeyPair(), c.getSignPublicKeys().get(0));
				} catch (InvalidKeyException e) {
					// Don't handle key exception as it will be 
					// likely that a message can't be 
					// decrypted by all but the secret 
					// decryption key of the contact owner!
				}
				if (plainJson == null) {
					continue;
				} else {
					DropMessage msg = deserialize(plainJson);
					if (msg != null) {
						boolean unspoofed = msg.registerSender(c);
						if (!unspoofed) {
							logger.info("Spoofing of sender infomation detected."
									+ " Claim: " + msg.getSenderKeyId()
									+ " Signer: " + c.getKeyIdentifier());
							break;
						}
						plainMessages.add(msg);
					}
					break;
=======
					binMessage = new BinaryDropMessageV0(cipherMessage);
				} catch (QblVersionMismatchException e) {
					logger.error("Version mismatch in binary drop message", e);
					throw new RuntimeException("Version mismatch should not happen", e);
				}
				break;
			default:
				logger.warn("Unknown binary drop message version " + binaryFormatVersion);
				// cannot handle this message -> skip
				continue;
			}
			for (Contact c : contacts) {
				DropMessage<?> dropMessage = binMessage.disassembleMessageFrom(c);
				if (dropMessage != null) {
					plainMessages.add(dropMessage);
					break; // sender found for this message
>>>>>>> 94e60598
				}
			}
		}
		return plainMessages;
	}
}<|MERGE_RESOLUTION|>--- conflicted
+++ resolved
@@ -161,20 +161,9 @@
 	 * @return DropResultContact which tell you the state of the sending
 	 * @throws QblDropPayloadSizeException 
 	 */
-<<<<<<< HEAD
-	public <T extends ModelObject> DropResultContact sendAndForget(T object, Contact contact) {
-		DropHTTP http = new DropHTTP();
-
-		DropMessage<T> dm = new DropMessage<T>(contact.getContactOwner(), object);
-=======
 	public <T extends ModelObject> DropResultContact sendAndForget(T object, Contact contact)
 			throws QblDropPayloadSizeException {
-		DropMessage<T> dm = new DropMessage<T>();
-
-		dm.setData(object);
-		dm.setTime(new Date());
-		dm.setModelObject((Class<T>) object.getClass());
->>>>>>> 94e60598
+		DropMessage<T> dm = new DropMessage<T>(contact.getContactOwner(), object);
 
 		return sendAndForget(dm, contact);
 	}
@@ -195,23 +184,9 @@
 		result = new DropResultContact(contact);
 		http = new DropHTTP();
 
-<<<<<<< HEAD
-		try {
-			//TODO: Adapt to List returned by getSignKeyPairs
-			cryptedMessage = encryptDrop(serialize(message),
-					contact.getEncryptionPublicKeys().get(0),
-					contact.getContactOwner().getPrimaryKeyPair().getSignKeyPairs().get(0));
-			byte[] cryptedMessageWithHeader = concatHeaderAndEncryptedMessage((byte) MESSAGE_VERSION, cryptedMessage);
-			for (DropURL u : contact.getDropUrls()) {
-				result.addErrorCode(http.send(u.getUrl(), cryptedMessageWithHeader));
-			}
-		} catch (InvalidKeyException e) {
-			logger.error("Invalid key in contact. Cannot send message!");
-=======
 		BinaryDropMessageV0 binaryMessage = new BinaryDropMessageV0(message);
 		for (DropURL u : contact.getDropUrls()) {
 			result.addErrorCode(http.send(u.getUrl(), binaryMessage.assembleMessageFor(contact)));
->>>>>>> 94e60598
 		}
 		
 		return result;
@@ -239,31 +214,6 @@
 			switch (binaryFormatVersion) {
 			case 0:
 				try {
-<<<<<<< HEAD
-					plainJson = decryptDrop(message,
-							c.getContactOwner().getPrimaryKeyPair(), c.getSignPublicKeys().get(0));
-				} catch (InvalidKeyException e) {
-					// Don't handle key exception as it will be 
-					// likely that a message can't be 
-					// decrypted by all but the secret 
-					// decryption key of the contact owner!
-				}
-				if (plainJson == null) {
-					continue;
-				} else {
-					DropMessage msg = deserialize(plainJson);
-					if (msg != null) {
-						boolean unspoofed = msg.registerSender(c);
-						if (!unspoofed) {
-							logger.info("Spoofing of sender infomation detected."
-									+ " Claim: " + msg.getSenderKeyId()
-									+ " Signer: " + c.getKeyIdentifier());
-							break;
-						}
-						plainMessages.add(msg);
-					}
-					break;
-=======
 					binMessage = new BinaryDropMessageV0(cipherMessage);
 				} catch (QblVersionMismatchException e) {
 					logger.error("Version mismatch in binary drop message", e);
@@ -278,9 +228,15 @@
 			for (Contact c : contacts) {
 				DropMessage<?> dropMessage = binMessage.disassembleMessageFrom(c);
 				if (dropMessage != null) {
+					boolean unspoofed = dropMessage.registerSender(c);
+					if (!unspoofed) {
+						logger.info("Spoofing of sender infomation detected."
+								+ " Claim: " + dropMessage.getSenderKeyId()
+								+ " Signer: " + c.getKeyIdentifier());
+						break;
+					}
 					plainMessages.add(dropMessage);
 					break; // sender found for this message
->>>>>>> 94e60598
 				}
 			}
 		}
