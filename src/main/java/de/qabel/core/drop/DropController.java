--- conflicted
+++ resolved
@@ -137,7 +137,6 @@
 	 * @param contacts Contacts to send message to
 	 * @return DropResult which tell you the state of the sending
 	 */
-<<<<<<< HEAD
 	public <T extends ModelObject> DropResult sendAndForget(DropMessage<T> message, Collection<Contact> contacts) {
 		DropResult result;
 		
@@ -145,28 +144,6 @@
 
 		for (Contact contact : contacts) {
 			result.addContactResult(this.sendAndForget(message, contact));
-=======
-	public <T extends ModelObject> boolean sendAndForget(DropMessage<T> message, Collection<Contact> contacts) {
-		DropHTTP http = new DropHTTP();
-		String m = serialize(message);
-		boolean res = false;
-		for (Contact c : contacts) {
-			byte[] cryptedMessage;
-			try {
-				//TODO: Adapt to List returned by getSignKeyPairs
-				cryptedMessage = encryptDrop(
-						m,
-						c.getEncryptionPublicKey(),
-						c.getContactOwner().getPrimaryKeyPair().getSignKeyPairs().get(0)
-				);
-				for (DropURL u : c.getDropUrls()) {
-					if(http.send(u.getUrl(), cryptedMessage) == 200)
-						res = true;
-				}
-			} catch (InvalidKeyException e) {
-				logger.error("Invalid key in contact. Cannot send message!", e);
-			}
->>>>>>> 651e2f76
 		}
 
 		return result;
@@ -207,9 +184,10 @@
 		http = new DropHTTP();
 
 		try {
+			//TODO: Adapt to List returned by getSignKeyPairs
 			cryptedMessage = encryptDrop(serialize(message),
 					contact.getEncryptionPublicKey(),
-					contact.getContactOwner().getPrimaryKeyPair().getSignKeyPairs());
+					contact.getContactOwner().getPrimaryKeyPair().getSignKeyPairs().get(0));
 			for (DropURL u : contact.getDropUrls()) {
 				result.addErrorCode(http.send(u.getUrl(), cryptedMessage));
 			}
