package de.qabel.core.config;

import java.io.Serializable;
import java.util.ArrayList;
import java.util.List;

import de.qabel.ackack.Actor;
import de.qabel.ackack.MessageInfo;
import de.qabel.ackack.Responsible;
import de.qabel.ackack.event.EventEmitter;
import de.qabel.core.EventNameConstants;

/**
 * Actor which handles the access to contacts of Qabel.
 * Emits EVENT_CONTACT_ADDED and EVENT_CONTACT_REMOVED.
 *
 */
public class ContactsActor extends Actor {
	private static ContactsActor defaultContactsActor = null;
<<<<<<< HEAD
	private EventEmitter eventEmitter;
	private final Contacts contacts;
=======
	private Contacts contacts;
	private Persistence persistence;
>>>>>>> 053f4afe

	/**
	 * Get the default ContactActor. Uses the default EventEmitter.
	 * @return default ContactActor
	 */
	public static ContactsActor getDefault() {
		if (defaultContactsActor == null) {
<<<<<<< HEAD
			defaultContactsActor = new ContactsActor(new Contacts(), EventEmitter.getDefault());
=======
			defaultContactsActor = new ContactsActor();
>>>>>>> 053f4afe
		}
		return defaultContactsActor;
	}

	private static final String WRITE_CONTACTS = "writeContacts";
	private static final String RETRIEVE_CONTACTS = "retrieveContacts";
	private static final String REMOVE_CONTACTS = "removeContacts";

	/**
	 * Creates a new ContactActor with given contacts. Uses the default EventEmitter.
	 * @param contacts Contacts to use in ContactActor
	 */
	public ContactsActor (Contacts contacts) {
		this.contacts = contacts;
<<<<<<< HEAD
		this.eventEmitter = EventEmitter.getDefault();
	}

	/**
	 * Creates a new ContactActor with given contacts and EventEmitter.
	 * @param contacts Contacts to use in ContactActor
	 * @param eventEmitter EventEmitter to emit events from
	 */
	public ContactsActor(Contacts contacts, EventEmitter eventEmitter) {
		this(contacts);
		this.eventEmitter = eventEmitter;
=======
		this.persistence = new SQLitePersistence();
	}

	public ContactsActor () {
		this.persistence = new SQLitePersistence();
		this.contacts = new Contacts();
		List a = persistence.getEntities(Contact.class);

		for (Object o: a) {
			Contact c = (Contact) o;
			contacts.add(c);
		}
>>>>>>> 053f4afe
	}

	/**
	 * Add new and write changed contacts
	 * @param contacts Contacts to be written
	 * @return True if contacts have been sent to actor
	 */
	public boolean writeContacts(final Contact... contacts) {
		MessageInfo info = new MessageInfo();
		info.setType(WRITE_CONTACTS);
		return post(info, (Serializable[]) contacts);
	}

	/**
	 * Retrieve contacts by key identifier. If no key identifier is passed all
	 * contacts will be retrieved.
	 * @param sender Sending actor
	 * @param responsible Class to handle the call back
	 * @param keyIdentifiers Key identifiers of requested contacts (all if empty)
	 * @return True if request has been sent to actor
	 */
	public boolean retrieveContacts(Actor sender, Responsible responsible, final String... keyIdentifiers) {
		MessageInfo info = new MessageInfo();
		info.setSender(sender);
		info.setResponsible(responsible);
		info.setType(ContactsActor.RETRIEVE_CONTACTS);
		return post(info, (Serializable[]) keyIdentifiers);
	}

	/**
	 * Remove one or more contacts.
	 * @param keyIdentifiers Key identifiers of contacts to be removed
	 * @return True if request has been sent to actor
	 */
	public boolean removeContacts(final String... keyIdentifiers) {
		MessageInfo info = new MessageInfo();
		info.setType(ContactsActor.REMOVE_CONTACTS);
		return post(info, (Serializable[]) keyIdentifiers);
	}

	@Override
	protected void react(MessageInfo info, Object... data) {
<<<<<<< HEAD
		synchronized (contacts) {
			switch (info.getType()) {
				case WRITE_CONTACTS:
					Contact contact;
					for (int i = data.length - 1; i >= 0; i--) {
						contact = (Contact) data[i];
						this.contacts.replace(contact);
						eventEmitter.emit(EventNameConstants.EVENT_CONTACT_ADDED, contact);
					}
					break;
				case RETRIEVE_CONTACTS:
					Contact[] contactsArray;
					if(data.length > 0) {
						ArrayList<Contact> contactsList = new ArrayList<Contact>();
						for (int i = data.length - 1; i >= 0; i--) {
							contactsList.add(this.contacts.getByKeyIdentifier((String) data[i]));
						}
						contactsArray = (Contact[]) contactsList.toArray(new Contact[0]);
					} else {
						contactsArray = this.contacts.getContacts().toArray(new Contact[0]);
					}
					info.response((Serializable[]) contactsArray);
					break;
				case REMOVE_CONTACTS:
					for (int i = data.length - 1; i >= 0; i--) {
						this.contacts.remove(data[i].toString());
						eventEmitter.emit(EventNameConstants.EVENT_CONTACT_REMOVED, data[i].toString());
					}
					break;
=======
		switch(info.getType()) {
		case WRITE_CONTACTS:
			Contact contact;
			for (int i = data.length-1; i>=0; i--) {
				contact = (Contact) data[i];
				this.contacts.replace(contact);
				persistence.persistEntity(contact.getPersistenceID(), contact);
			}
			break;
		case RETRIEVE_CONTACTS:
			Contact[] contactsArray;
			if(data.length > 0) {
				ArrayList<Contact> contactsList = new ArrayList<Contact>();
				for(int i = data.length-1; i >= 0; i--){
					contactsList.add(this.contacts.getByKeyIdentifier((String) data[i]));
				}
				contactsArray = (Contact[]) contactsList.toArray(new Contact[0]);
			}
			else {
				contactsArray = this.contacts.getContacts().toArray(new Contact[0]);
			}
			info.response((Serializable[]) contactsArray);
			break;
		case REMOVE_CONTACTS:
			for (int i = data.length-1; i>=0; i--) {
				persistence.removeEntity(contacts.getByKeyIdentifier(data[i].toString()).getPersistenceID(), Contact.class);
				this.contacts.remove(data[i].toString());
>>>>>>> 053f4afe
			}
		}
	}
}<|MERGE_RESOLUTION|>--- conflicted
+++ resolved
@@ -17,13 +17,9 @@
  */
 public class ContactsActor extends Actor {
 	private static ContactsActor defaultContactsActor = null;
-<<<<<<< HEAD
 	private EventEmitter eventEmitter;
 	private final Contacts contacts;
-=======
-	private Contacts contacts;
 	private Persistence persistence;
->>>>>>> 053f4afe
 
 	/**
 	 * Get the default ContactActor. Uses the default EventEmitter.
@@ -31,11 +27,7 @@
 	 */
 	public static ContactsActor getDefault() {
 		if (defaultContactsActor == null) {
-<<<<<<< HEAD
 			defaultContactsActor = new ContactsActor(new Contacts(), EventEmitter.getDefault());
-=======
-			defaultContactsActor = new ContactsActor();
->>>>>>> 053f4afe
 		}
 		return defaultContactsActor;
 	}
@@ -49,8 +41,8 @@
 	 * @param contacts Contacts to use in ContactActor
 	 */
 	public ContactsActor (Contacts contacts) {
+		this.persistence = new SQLitePersistence();
 		this.contacts = contacts;
-<<<<<<< HEAD
 		this.eventEmitter = EventEmitter.getDefault();
 	}
 
@@ -62,8 +54,6 @@
 	public ContactsActor(Contacts contacts, EventEmitter eventEmitter) {
 		this(contacts);
 		this.eventEmitter = eventEmitter;
-=======
-		this.persistence = new SQLitePersistence();
 	}
 
 	public ContactsActor () {
@@ -75,7 +65,6 @@
 			Contact c = (Contact) o;
 			contacts.add(c);
 		}
->>>>>>> 053f4afe
 	}
 
 	/**
@@ -118,7 +107,6 @@
 
 	@Override
 	protected void react(MessageInfo info, Object... data) {
-<<<<<<< HEAD
 		synchronized (contacts) {
 			switch (info.getType()) {
 				case WRITE_CONTACTS:
@@ -144,39 +132,11 @@
 					break;
 				case REMOVE_CONTACTS:
 					for (int i = data.length - 1; i >= 0; i--) {
+						persistence.removeEntity(contacts.getByKeyIdentifier(data[i].toString()).getPersistenceID(), Contact.class);
 						this.contacts.remove(data[i].toString());
 						eventEmitter.emit(EventNameConstants.EVENT_CONTACT_REMOVED, data[i].toString());
 					}
 					break;
-=======
-		switch(info.getType()) {
-		case WRITE_CONTACTS:
-			Contact contact;
-			for (int i = data.length-1; i>=0; i--) {
-				contact = (Contact) data[i];
-				this.contacts.replace(contact);
-				persistence.persistEntity(contact.getPersistenceID(), contact);
-			}
-			break;
-		case RETRIEVE_CONTACTS:
-			Contact[] contactsArray;
-			if(data.length > 0) {
-				ArrayList<Contact> contactsList = new ArrayList<Contact>();
-				for(int i = data.length-1; i >= 0; i--){
-					contactsList.add(this.contacts.getByKeyIdentifier((String) data[i]));
-				}
-				contactsArray = (Contact[]) contactsList.toArray(new Contact[0]);
-			}
-			else {
-				contactsArray = this.contacts.getContacts().toArray(new Contact[0]);
-			}
-			info.response((Serializable[]) contactsArray);
-			break;
-		case REMOVE_CONTACTS:
-			for (int i = data.length-1; i>=0; i--) {
-				persistence.removeEntity(contacts.getByKeyIdentifier(data[i].toString()).getPersistenceID(), Contact.class);
-				this.contacts.remove(data[i].toString());
->>>>>>> 053f4afe
 			}
 		}
 	}
