package de.qabel.core.config;

import java.io.Serializable;
import java.util.Collection;
import java.util.Collections;
import java.util.HashSet;
import java.util.Set;

import de.qabel.core.crypto.QblECPublicKey;
import de.qabel.core.drop.DropURL;

/**
 * Entity is an abstract class for a participant in a Qabel Drop
 * communication.
 */
<<<<<<< HEAD
public abstract class Entity extends SyncSettingItem {
	private static final long serialVersionUID = 570661846263644501L;
=======
public abstract class Entity extends SyncSettingItem implements Serializable {
>>>>>>> 4f19be0c
	private final Set<DropURL> dropUrls;
	private final Set<AbstractModuleSettings> moduleSettings = new HashSet<AbstractModuleSettings>(); // TODO: Will

	public Entity(Collection<DropURL> drops) {
		if (drops != null) {
			this.dropUrls = new HashSet<>(drops);
		} else {
			this.dropUrls = new HashSet<>();
		}
	}
	
	abstract public QblECPublicKey getEcPublicKey();

	/**
	 * Returns the key identifier. The key identifier consists of the right-most 64 bit of the public fingerprint
	 * 
	 * @return key identifier
	 */
	public String getKeyIdentifier() {
		return this.getEcPublicKey().getReadableKeyIdentifier();
	}

	public Set<DropURL> getDropUrls() {
		return Collections.unmodifiableSet(dropUrls);
	}

	public void addDrop(DropURL drop) {
		this.dropUrls.add(drop);
	}

	public Set<AbstractModuleSettings> getModuleSettings() {
		return moduleSettings;
	}

	@Override
	public int hashCode() {
		final int prime = 31;
		int result = super.hashCode();
		result = prime * result + ((dropUrls == null) ? 0 : dropUrls.hashCode());
		result = prime * result + ((moduleSettings == null) ? 0 : moduleSettings.hashCode());
		return result;
	}

	@Override
	public boolean equals(Object obj) {
		if (this == obj)
			return true;
		if (!super.equals(obj))
			return false;
		if (getClass() != obj.getClass())
			return false;
		Entity other = (Entity) obj;
		if (dropUrls == null) {
			if (other.dropUrls != null)
				return false;
		} else if (!dropUrls.equals(other.dropUrls))
			return false;
		if (moduleSettings == null) {
			if (other.moduleSettings != null)
				return false;
		} else if (!moduleSettings.equals(other.moduleSettings))
			return false;
		return true;
	}
}<|MERGE_RESOLUTION|>--- conflicted
+++ resolved
@@ -13,12 +13,8 @@
  * Entity is an abstract class for a participant in a Qabel Drop
  * communication.
  */
-<<<<<<< HEAD
 public abstract class Entity extends SyncSettingItem {
 	private static final long serialVersionUID = 570661846263644501L;
-=======
-public abstract class Entity extends SyncSettingItem implements Serializable {
->>>>>>> 4f19be0c
 	private final Set<DropURL> dropUrls;
 	private final Set<AbstractModuleSettings> moduleSettings = new HashSet<AbstractModuleSettings>(); // TODO: Will
 
