--- conflicted
+++ resolved
@@ -12,73 +12,6 @@
 	 * @return unmodifiable set of Identity
 	 */
 	public Set<Identity> getIdentities() {
-<<<<<<< HEAD
-		return Collections.unmodifiableSet(new HashSet<Identity>(this.identities.values()));
-	}
-	
-	/**
-	 * Add an instance of Identity to the identities list.
-	 * @param identity Identity to add.
-	 * @return true if identity has been added - false if this identity is a duplicate.
-	 */
-	public boolean add(Identity identity) {
-		if (this.identities.containsKey(identity.getKeyIdentifier())) {
-			return false;
-		}
-		else {
-			this.identities.put(identity.getKeyIdentifier(), identity);
-			return true;
-		}
-	}
-
-	/**
-	 * Removes identity from list of identities.
-	 * @param identity Identity to remove.
-	 * @return true if identity was contained in list, false if not.
-	 */
-	public boolean remove(Identity identity) {
-		return (identity != null && this.identities.remove(identity.getKeyIdentifier()) != null);
-	}
-
-	/**
-	 * Get Identity by key identifier (right most 64 bit of the identity's public fingerprint)
-	 * @param keyIdentifier KeyIdentifier to get the Identity.
-	 * @return identity to which the key identifier is mapped or null if there is no mapping for this key identifier
-	 */
-	public Identity getIdentityByKeyIdentifier(String keyIdentifier) {
-		return this.identities.get(keyIdentifier);
-	}
-
-	@Override
-	public int hashCode() {
-		final int prime = 31;
-		int result = 1;
-		result = prime * result
-				+ ((identities == null) ? 0 : identities.hashCode());
-		return result;
-	}
-
-	@Override
-	public boolean equals(Object obj) {
-		if (this == obj)
-			return true;
-		if (obj == null)
-			return false;
-		if (getClass() != obj.getClass())
-			return false;
-		Identities other = (Identities) obj;
-		if (identities == null) {
-			if (other.identities != null)
-				return false;
-		} else if (!identities.equals(other.identities))
-			return false;
-		return true;
-	}
-	
-	
-
-=======
 		return this.getEntities();
 	}
->>>>>>> 179c2f9f
 }