--- conflicted
+++ resolved
@@ -5,68 +5,12 @@
 /** 
  * https://github.com/Qabel/qabel-doc/wiki/Qabel-Client-Contact-Drop-Messages#contacts
  */
-<<<<<<< HEAD
-public class Contacts {
-
-	private final Set<Contact> contacts = new HashSet<Contact>();
-
-	/**
-=======
 public class Contacts extends EntityMap<Contact> {
     /**
->>>>>>> 179c2f9f
 	 * Returns unmodifiable set of contained contacts
 	 * @return Set<Contact>
 	 */
 	public Set<Contact> getContacts() {
-<<<<<<< HEAD
-		return Collections.unmodifiableSet(this.contacts);
-	}
-	
-	/**
-	 * Adds a contact
-	 * @param contact Contact to add.
-	 * @return true if contact is added, false if contact is already in list.
-	 */
-	public boolean add(Contact contact) {
-		return this.contacts.add(contact);
-	}
-
-	/**
-	 * Removes contact from list of contacts
-	 * @param contact Contact to remove.
-	 * @return true if contact was contained in list, false if not.
-	 */
-	public boolean remove(Contact contact) {
-		return this.contacts.remove(contact);
-	}
-
-	@Override
-	public int hashCode() {
-		final int prime = 31;
-		int result = 1;
-		result = prime * result
-				+ ((contacts == null) ? 0 : contacts.hashCode());
-		return result;
-	}
-
-	@Override
-	public boolean equals(Object obj) {
-		if (this == obj)
-			return true;
-		if (obj == null)
-			return false;
-		if (getClass() != obj.getClass())
-			return false;
-		Contacts other = (Contacts) obj;
-		if (contacts == null) {
-			if (other.contacts != null)
-				return false;
-		} else if (!contacts.equals(other.contacts))
-			return false;
-		return true;
-=======
 		return this.getEntities();
->>>>>>> 179c2f9f
 	}
 }