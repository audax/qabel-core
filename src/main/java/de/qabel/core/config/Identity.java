--- conflicted
+++ resolved
@@ -58,13 +58,8 @@
 	}
 
 	/**
-<<<<<<< HEAD
 	 * Returns the primary key pair of the identity
 	 * @return QblECKeyPair
-=======
-	 * Returns the primary key pair of the identity.
-	 * @return QblPrimaryKeyPair
->>>>>>> 5acfcba1
 	 */
 	public QblECKeyPair getPrimaryKeyPair()
 	{
