package de.qabel.core.config;

import de.qabel.core.crypto.*;
import de.qabel.core.drop.DropURL;

import java.util.ArrayList;
import java.util.Collection;
import java.util.Collections;
import java.util.List;

import com.google.gson.annotations.SerializedName;

/**
 * https://github.com/Qabel/qabel-doc/wiki/Qabel-Client-Configuration#identity
 */
public class Identity extends SyncSettingItem {
	/**
	 * Alias name of the identity
	 * Field name in serialized json: "alias"
	 */
	private String alias;
	/**
	 * Primary key pair of the identity
	 * Field name in serialized json: "keys"
	 */
	@SerializedName("keys")
	private QblPrimaryKeyPair primaryKeyPair;
	/**
	 * List of drop urls of the identity
	 * Field name in serialized json: "drops"
	 */
	private List<DropURL> drops = new ArrayList<DropURL>();

	/**
	 * Creates an instance of Identity
	 * @param alias
	 * @param drops
	 * @param primaryKeyPair
	 */
	public Identity(String alias, Collection<DropURL> drops, 
			QblPrimaryKeyPair primaryKeyPair) {
		this.setId(0); //just to set it somehow
		this.setAlias(alias);
		this.setPrimaryKeyPair(primaryKeyPair);
		this.setDrops(drops);
	}
	
	public void setAlias(String value) {
		this.alias = value;
	}

	/**
	 * Returns the alias name of the identity
	 * @return alias
	 */
	public String getAlias() {
		return this.alias;
	}

	/**
	 * Sets the primary key pair of the identity
	 * @param key
	 */
	public void setPrimaryKeyPair(QblPrimaryKeyPair key)
	{
		this.primaryKeyPair = key;
	}
	
	/**
	 * Returns the primary key pair of the identity
	 * @return QblPrimaryKeyPair
	 */
	public QblPrimaryKeyPair getPrimaryKeyPair()
	{
		return this.primaryKeyPair;
	}

	/**
	 * Sets the list of drop urls of the identity
	 * @param drops
	 */
	public void setDrops(Collection<DropURL> drops) {
		this.drops = new ArrayList<DropURL>(drops);
	}

	/**
	 * Adds a drop url to the identity
	 * @param drop
	 */
	public void addDrop(DropURL drop) {
		this.drops.add(drop);
	}

	/**
	 * Returns unmodifiable collection of the identity's drop urls
	 * @return Collection<DropURL>
	 */
	public Collection<DropURL> getDrops() {
		return Collections.unmodifiableList(this.drops);
	}
	
	/**
	 * Returns the key identifier of the identity.
	 * The key identifier consists of the right-most 64 bit of the identity's public fingerprint
	 * @return key identifier
	 */
	public String getKeyIdentifier() {
		return this.primaryKeyPair.getQblPrimaryPublicKey().getReadableKeyIdentifier();
	}

	@Override
	public int hashCode() {
		final int prime = 31;
		int result = 1;
		
		result = super.hashCode();
		
		result = prime * result + ((alias == null) ? 0 : alias.hashCode());
		result = prime * result + ((drops == null) ? 0 : drops.hashCode());
		return result;
	}

	@Override
	public boolean equals(Object obj) {
		if (super.equals(obj) == false) {
		    return (false);
		}

		if (this == obj)
			return true;
		if (obj == null)
			return false;
		if (getClass() != obj.getClass())
			return false;
		Identity other = (Identity) obj;
		if (alias == null) {
			if (other.alias != null)
				return false;
		} else if (!alias.equals(other.alias))
			return false;
<<<<<<< HEAD
		if (created != other.created)
			return false;
		if (deleted != other.deleted)
			return false;
		if (id != other.id)
			return false;
		if (primaryKeyPair == null) {
			if (other.primaryKeyPair != null)
				return false;
		} else if (!primaryKeyPair.equals(other.primaryKeyPair))
			return false;
=======
>>>>>>> 7a48e124
		if (drops == null) {
			if (other.drops != null)
				return false;
		} else if (!drops.equals(other.drops))
			return false;

		return true;
	}
}<|MERGE_RESOLUTION|>--- conflicted
+++ resolved
@@ -138,20 +138,11 @@
 				return false;
 		} else if (!alias.equals(other.alias))
 			return false;
-<<<<<<< HEAD
-		if (created != other.created)
-			return false;
-		if (deleted != other.deleted)
-			return false;
-		if (id != other.id)
-			return false;
 		if (primaryKeyPair == null) {
 			if (other.primaryKeyPair != null)
 				return false;
 		} else if (!primaryKeyPair.equals(other.primaryKeyPair))
 			return false;
-=======
->>>>>>> 7a48e124
 		if (drops == null) {
 			if (other.drops != null)
 				return false;
