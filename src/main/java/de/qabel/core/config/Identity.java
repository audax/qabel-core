--- conflicted
+++ resolved
@@ -66,43 +66,9 @@
 		return this.primaryKeyPair;
 	}
 
-<<<<<<< HEAD
-	/**
-	 * Sets the list of drop urls of the identity.
-	 * @param drops Drops of the identity.
-	 */
-	public void setDrops(Collection<DropURL> drops) {
-		this.drops = new ArrayList<DropURL>(drops);
-	}
-
-	/**
-	 * Adds a drop url to the identity.
-	 * @param drop Drop to add to the identity.
-	 */
-	public void addDrop(DropURL drop) {
-		this.drops.add(drop);
-	}
-
-	/**
-	 * Returns unmodifiable collection of the identity's drop urls.
-	 * @return Collection<DropURL>
-	 */
-	public Collection<DropURL> getDrops() {
-		return Collections.unmodifiableList(this.drops);
-	}
-	
-	/**
-	 * Returns the key identifier of the identity.
-	 * The key identifier consists of the right-most 64 bit of the identity's public fingerprint.
-	 * @return key identifier
-	 */
-	public String getKeyIdentifier() {
-		return this.primaryKeyPair.getQblPrimaryPublicKey().getReadableKeyIdentifier();
-=======
 	@Override
 	public QblPrimaryPublicKey getPrimaryPublicKey() {
 		return this.getPrimaryKeyPair().getQblPrimaryPublicKey();
->>>>>>> 179c2f9f
 	}
 
 	@Override
