package de.qabel.core.config;

import de.qabel.core.crypto.*;
import de.qabel.core.drop.DropURL;

import java.util.*;

/** 
 * https://github.com/Qabel/qabel-doc/wiki/Qabel-Client-Contact-Drop-Messages#contact
 */
public class Contact extends Entity {
	/**
	 * Primary public key of the contact
	 * Field name in serialized json: "keys"
	 */
	private QblPrimaryPublicKey primaryPublicKey;
	/**
	 * The owner identity which owns this contact.
	 * Note: This is not the identity which is represented by this contact!
	 */
	private Identity contactOwner;
	/**
	 * The key identifier of the identity the contact belongs to.
	 * A key identifier is defined as the right-most 64 bit of the identity's public fingerprint
	 * Field name in serialized json: "my_identity"
	 */
	private String contactOwnerKeyId;
	
	/**
	 * Returns the primary public key of the contact
	 * @return QblPrimaryPublicKey
	 */
	@Override
	public QblPrimaryPublicKey getPrimaryPublicKey() {
		return primaryPublicKey;
	}
	
	/**
	 * Sets the primary public key of the contacts
	 * @param key
	 */
	public void setPrimaryPublicKey(QblPrimaryPublicKey key)
	{
		primaryPublicKey = key;
	}
	
	/**
	 * Returns the identity which owns the contact
	 * @return contactOwner
	 */
	public Identity getContactOwner()
	{
		return contactOwner;
	}
	
	/**
	 * Sets the contact owning identity
	 * @param identity
	 */
	public void setContactOwner (Identity identity) {
		this.contactOwner = identity;
		this.contactOwnerKeyId = identity.getKeyIdentifier();
	}
	
	/**
	 * Returns the key identifier of the contact owning identity
	 * @return contactOwnerKeyId
	 */
	public String getContactOwnerKeyId() {
		return this.contactOwnerKeyId;
	}


	/**
	 * Creates an instance of Contact and sets the contactOwner and contactOwnerKeyId
	 */
	public Contact(Identity owner, Collection<DropURL> dropUrls, QblPrimaryPublicKey pubKey) {
		super(dropUrls);
		this.contactOwner = owner;
		this.contactOwnerKeyId = owner.getKeyIdentifier();
		this.setPrimaryPublicKey(pubKey);
	}
	
	/**
	 * Creates an instance of Contact and sets the contactOwnerId.
	 * Attention: This constructor is intended for deserialization purposes. The contactOwner needs to be set afterwards
	 */
	protected Contact(String ownerKeyId, Collection<DropURL> dropUrls, QblPrimaryPublicKey pubKey) {
		super(dropUrls);
		this.contactOwnerKeyId = ownerKeyId;
		this.setPrimaryPublicKey(pubKey);
	}

	@Override
	public int hashCode() {
		final int prime = 31;
<<<<<<< HEAD
		int result = super.hashCode();
		result = prime * result + ((contactOwner == null) ? 0 : contactOwner.hashCode());
		result = prime * result + ((contactOwnerKeyId == null) ? 0 : contactOwnerKeyId.hashCode());
		result = prime * result + ((primaryPublicKey == null) ? 0 : primaryPublicKey.hashCode());
=======
		int result = 1;
		result = prime * result
				+ ((contactOwner == null) ? 0 : contactOwner.hashCode());
		result = prime * result
				+ ((dropUrls == null) ? 0 : dropUrls.hashCode());
		result = prime * result
				+ ((primaryPublicKey == null) ? 0 : primaryPublicKey.hashCode());
		result = prime * result
				+ ((moduleSettings == null) ? 0 : moduleSettings.hashCode());
>>>>>>> 0d0b99bf
		return result;
	}

	@Override
	public boolean equals(Object obj) {
		if (this == obj)
			return true;
		if (!super.equals(obj))
			return false;
		if (getClass() != obj.getClass())
			return false;
		Contact other = (Contact) obj;
		if (contactOwner == null) {
			if (other.contactOwner != null)
				return false;
		} else if (!contactOwner.equals(other.contactOwner))
			return false;
		if (contactOwnerKeyId == null) {
			if (other.contactOwnerKeyId != null)
				return false;
		} else if (!contactOwnerKeyId.equals(other.contactOwnerKeyId))
			return false;
		if (primaryPublicKey == null) {
			if (other.primaryPublicKey != null)
				return false;
		} else if (!primaryPublicKey.equals(other.primaryPublicKey))
			return false;
		return true;
	}
}<|MERGE_RESOLUTION|>--- conflicted
+++ resolved
@@ -5,7 +5,7 @@
 
 import java.util.*;
 
-/** 
+/**
  * https://github.com/Qabel/qabel-doc/wiki/Qabel-Client-Contact-Drop-Messages#contact
  */
 public class Contact extends Entity {
@@ -25,7 +25,7 @@
 	 * Field name in serialized json: "my_identity"
 	 */
 	private String contactOwnerKeyId;
-	
+
 	/**
 	 * Returns the primary public key of the contact
 	 * @return QblPrimaryPublicKey
@@ -34,7 +34,7 @@
 	public QblPrimaryPublicKey getPrimaryPublicKey() {
 		return primaryPublicKey;
 	}
-	
+
 	/**
 	 * Sets the primary public key of the contacts
 	 * @param key
@@ -43,7 +43,7 @@
 	{
 		primaryPublicKey = key;
 	}
-	
+
 	/**
 	 * Returns the identity which owns the contact
 	 * @return contactOwner
@@ -52,7 +52,7 @@
 	{
 		return contactOwner;
 	}
-	
+
 	/**
 	 * Sets the contact owning identity
 	 * @param identity
@@ -61,7 +61,7 @@
 		this.contactOwner = identity;
 		this.contactOwnerKeyId = identity.getKeyIdentifier();
 	}
-	
+
 	/**
 	 * Returns the key identifier of the contact owning identity
 	 * @return contactOwnerKeyId
@@ -80,7 +80,7 @@
 		this.contactOwnerKeyId = owner.getKeyIdentifier();
 		this.setPrimaryPublicKey(pubKey);
 	}
-	
+
 	/**
 	 * Creates an instance of Contact and sets the contactOwnerId.
 	 * Attention: This constructor is intended for deserialization purposes. The contactOwner needs to be set afterwards
@@ -94,22 +94,13 @@
 	@Override
 	public int hashCode() {
 		final int prime = 31;
-<<<<<<< HEAD
 		int result = super.hashCode();
-		result = prime * result + ((contactOwner == null) ? 0 : contactOwner.hashCode());
-		result = prime * result + ((contactOwnerKeyId == null) ? 0 : contactOwnerKeyId.hashCode());
-		result = prime * result + ((primaryPublicKey == null) ? 0 : primaryPublicKey.hashCode());
-=======
-		int result = 1;
 		result = prime * result
 				+ ((contactOwner == null) ? 0 : contactOwner.hashCode());
 		result = prime * result
-				+ ((dropUrls == null) ? 0 : dropUrls.hashCode());
+				+ ((contactOwnerKeyId == null) ? 0 : contactOwnerKeyId.hashCode());
 		result = prime * result
 				+ ((primaryPublicKey == null) ? 0 : primaryPublicKey.hashCode());
-		result = prime * result
-				+ ((moduleSettings == null) ? 0 : moduleSettings.hashCode());
->>>>>>> 0d0b99bf
 		return result;
 	}
 
