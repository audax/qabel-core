--- conflicted
+++ resolved
@@ -89,18 +89,7 @@
         this.sendMessage();
 		this.sendUnwantedMessage();
 
-<<<<<<< HEAD
-
-        try {
-            Thread.sleep(2000);
-        } catch (InterruptedException e) {
-            e.printStackTrace();
-        }
-
         DropMessage<TestObject> msg = (DropMessage<TestObject>) communicatorUtil.retrieve();
-=======
-        DropMessage<TestObject> msg = dropController.retrieve();
->>>>>>> 0028f38b
 
         assertEquals("Test", msg.getData().getStr());
     }
@@ -116,18 +105,8 @@
 		this.sendUnwantedMessage();
         this.sendMessage();
 
-<<<<<<< HEAD
-        try {
-            Thread.sleep(2000);
-        } catch (InterruptedException e) {
-            e.printStackTrace();
-        }
+        DropMessage<TestObject> msg = (DropMessage<TestObject>) communicatorUtil.retrieve();
 
-
-        DropMessage<TestObject> msg = (DropMessage<TestObject>) communicatorUtil.retrieve();
-=======
-        DropMessage<TestObject> msg = dropController.retrieve();
->>>>>>> 0028f38b
         assertEquals("Test", msg.getData().getStr());
         msg = (DropMessage<TestObject>) communicatorUtil.retrieve();
         assertEquals("Test", msg.getData().getStr());
