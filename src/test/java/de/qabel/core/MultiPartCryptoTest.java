--- conflicted
+++ resolved
@@ -7,7 +7,6 @@
 import de.qabel.core.exceptions.QblDropInvalidURL;
 import de.qabel.core.exceptions.QblDropPayloadSizeException;
 
-import de.qabel.core.module.ModuleManager;
 import org.junit.After;
 import org.junit.Before;
 import org.junit.Test;
@@ -24,13 +23,9 @@
 
 public class MultiPartCryptoTest {
 
-<<<<<<< HEAD
 	private final static char[] encryptionPassword = "qabel".toCharArray();
 
 	private EventEmitter emitter;
-=======
-    private EventEmitter emitter = new EventEmitter();
->>>>>>> 98cdf975
     private Contacts contacts;
     private Identities identities;
     private DropServers servers;
@@ -68,22 +63,17 @@
     private Identity alice;
 
     @Before
-<<<<<<< HEAD
-    public void setUp() throws InvalidKeyException, MalformedURLException, QblDropInvalidURL, InterruptedException {
+    public void setUp() throws InvalidKeyException, MalformedURLException, QblDropInvalidURL, InterruptedException, InstantiationException, IllegalAccessException {
         Persistence.setPassword(encryptionPassword);
         contactsActorThread = new Thread(ContactsActor.getDefault());
         contactsActorThread.start();
 		configActorThread = new Thread(ConfigActor.getDefault());
 		configActorThread.start();
         emitter = EventEmitter.getDefault();
-        dropController = new DropCommunicatorUtil(emitter);
 
-=======
-    public void setUp() throws InvalidKeyException, MalformedURLException, QblDropInvalidURL, InterruptedException, InstantiationException, IllegalAccessException {
->>>>>>> 98cdf975
         loadContactsAndIdentities();
         loadDropServers();
-        communicatorUtil = DropCommunicatorUtil.newInstance(emitter, contacts, identities, servers);
+		communicatorUtil = DropCommunicatorUtil.newInstance(emitter, contacts, identities, servers);
     }
 
     @After
