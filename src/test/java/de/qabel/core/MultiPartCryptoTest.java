package de.qabel.core;

import de.qabel.ackack.event.EventEmitter;
import de.qabel.core.config.*;
import de.qabel.core.crypto.QblECKeyPair;
import de.qabel.core.drop.*;
import de.qabel.core.exceptions.QblDropInvalidURL;
import de.qabel.core.exceptions.QblDropPayloadSizeException;

import org.junit.After;
import org.junit.Before;
import org.junit.Test;

import static org.junit.Assert.assertEquals;
import static org.junit.Assert.assertTrue;

<<<<<<< HEAD
import java.io.File;
import java.net.MalformedURLException;
import java.net.URL;
=======
import java.net.URI;
import java.net.URISyntaxException;
>>>>>>> 551cb50b
import java.security.InvalidKeyException;
import java.util.ArrayList;
import java.util.Collection;
import java.util.HashSet;

public class MultiPartCryptoTest {
	private final static String DB_NAME = "MultiPartCryptoTest.sqlite";
	private final static char[] encryptionPassword = "qabel".toCharArray();

	private EventEmitter emitter;
    private Contacts contacts;
    private Identities identities;
    private DropServers servers;
	private ResourceActor resourceActor;
	private Thread resourceActorThread;


    static class TestObject extends ModelObject {
        public TestObject() { }
        private String str;

        public String getStr() {
            return str;
        }

        public void setStr(String str) {
            this.str = str;
        }
    }

	static class UnwantedTestObject extends ModelObject {
		public UnwantedTestObject() { }
		private String str;

		public String getStr() {
			return str;
		}

		public void setStr(String str) {
			this.str = str;
		}
	}

    private DropCommunicatorUtil communicatorUtil;
    private Identity alice;

    @Before
<<<<<<< HEAD
    public void setUp() throws InvalidKeyException, MalformedURLException, QblDropInvalidURL, InterruptedException, InstantiationException, IllegalAccessException {
        Persistence<String> persistence = new SQLitePersistence(DB_NAME, encryptionPassword);
		resourceActor = new ResourceActor(persistence, EventEmitter.getDefault());
		resourceActorThread = new Thread(resourceActor);
=======
    public void setUp() throws InvalidKeyException, URISyntaxException, QblDropInvalidURL, InterruptedException, InstantiationException, IllegalAccessException {
        Persistence.setPassword(encryptionPassword);
		resourceActorThread = new Thread(ResourceActor.getDefault());
>>>>>>> 551cb50b
        resourceActorThread.start();
        emitter = EventEmitter.getDefault();

        loadContactsAndIdentities();
        loadDropServers();
		communicatorUtil = DropCommunicatorUtil.newInstance(resourceActor, emitter, contacts, identities, servers);
    }

    @After
    public void tearDown() throws InterruptedException {
        communicatorUtil.stopModule();
		File persistenceTestDB = new File(DB_NAME);
		if(persistenceTestDB.exists()) {
			persistenceTestDB.delete();
		}
    }

    @Test
    public void multiPartCryptoOnlyOneMessageTest() throws InterruptedException, QblDropPayloadSizeException {
        communicatorUtil.registerModelObject(TestObject.class);

        this.sendMessage();
		this.sendUnwantedMessage();

        DropMessage<TestObject> msg = (DropMessage<TestObject>) communicatorUtil.retrieve();

        assertEquals("Test", msg.getData().getStr());
    }

    @Test
    public void multiPartCryptoMultiMessageTest() throws InterruptedException, QblDropPayloadSizeException {
        communicatorUtil.registerModelObject(TestObject.class);

		this.sendUnwantedMessage();
        this.sendMessage();
        this.sendMessage();
        this.sendMessage();
		this.sendUnwantedMessage();
        this.sendMessage();

        DropMessage<TestObject> msg = (DropMessage<TestObject>) communicatorUtil.retrieve();

        assertEquals("Test", msg.getData().getStr());
        msg = (DropMessage<TestObject>) communicatorUtil.retrieve();
        assertEquals("Test", msg.getData().getStr());
        msg = (DropMessage<TestObject>) communicatorUtil.retrieve();
        assertEquals("Test", msg.getData().getStr());
        msg = (DropMessage<TestObject>) communicatorUtil.retrieve();
        assertEquals("Test", msg.getData().getStr());
    }

    private void loadContactsAndIdentities() throws URISyntaxException, InvalidKeyException, QblDropInvalidURL {
        QblECKeyPair alicesKey = new QblECKeyPair();
        Collection<DropURL> alicesDrops = new ArrayList<DropURL>();
        alicesDrops.add(
                new DropURL(
                        "http://localhost:6000/12345678901234567890123456789012345678alice"));
        alice = new Identity("Alice", alicesDrops, alicesKey);

        QblECKeyPair bobsKey = new QblECKeyPair();
        Identity bob = new Identity("Bob", new ArrayList<DropURL>(), bobsKey);
        bob.addDrop(new DropURL(
        		"http://localhost:6000/1234567890123456789012345678901234567890bob"));

		Contact alicesContact = new Contact(alice, null, bobsKey.getPub());
        alicesContact.addDrop(new DropURL("http://localhost:6000/1234567890123456789012345678901234567890bob"));

        Contact bobsContact = new Contact(bob, null, alicesKey.getPub());
        alicesContact.addDrop(new DropURL("http://localhost:6000/12345678901234567890123456789012345678alice"));

        contacts = new Contacts();
        contacts.put(alicesContact);
        contacts.put(bobsContact);

        identities = new Identities();
		identities.put(alice);
		identities.put(bob);
    }

    private void loadDropServers() throws URISyntaxException {
        servers = new DropServers();

        DropServer alicesServer = new DropServer();
        alicesServer.setUri(new URI("http://localhost:6000/12345678901234567890123456789012345678alice"));

        DropServer bobsServer = new DropServer();
        bobsServer.setUri(new URI("http://localhost:6000/1234567890123456789012345678901234567890bob"));

        servers.put(alicesServer);
        servers.put(bobsServer);

    }

    private void sendMessage() throws QblDropPayloadSizeException {
        TestObject data = new TestObject();
        data.setStr("Test");
        DropMessage<TestObject> dm = new DropMessage<TestObject>(alice, data);

        // Send hello world to all contacts.
        DropActor.send(emitter, dm, new HashSet(contacts.getContacts()));
    }

	private void sendUnwantedMessage() throws QblDropPayloadSizeException {
		UnwantedTestObject data = new UnwantedTestObject();
		data.setStr("Test");
		DropMessage<UnwantedTestObject> dm = new DropMessage<UnwantedTestObject>(alice, data);

		// Send an unknown drop message to all contacts.
        DropActor.send(emitter, dm, new HashSet(contacts.getContacts()));
	}
}<|MERGE_RESOLUTION|>--- conflicted
+++ resolved
@@ -14,14 +14,10 @@
 import static org.junit.Assert.assertEquals;
 import static org.junit.Assert.assertTrue;
 
-<<<<<<< HEAD
 import java.io.File;
 import java.net.MalformedURLException;
-import java.net.URL;
-=======
 import java.net.URI;
 import java.net.URISyntaxException;
->>>>>>> 551cb50b
 import java.security.InvalidKeyException;
 import java.util.ArrayList;
 import java.util.Collection;
@@ -69,16 +65,10 @@
     private Identity alice;
 
     @Before
-<<<<<<< HEAD
-    public void setUp() throws InvalidKeyException, MalformedURLException, QblDropInvalidURL, InterruptedException, InstantiationException, IllegalAccessException {
+    public void setUp() throws InvalidKeyException, URISyntaxException, QblDropInvalidURL, InterruptedException, InstantiationException, IllegalAccessException {
         Persistence<String> persistence = new SQLitePersistence(DB_NAME, encryptionPassword);
 		resourceActor = new ResourceActor(persistence, EventEmitter.getDefault());
 		resourceActorThread = new Thread(resourceActor);
-=======
-    public void setUp() throws InvalidKeyException, URISyntaxException, QblDropInvalidURL, InterruptedException, InstantiationException, IllegalAccessException {
-        Persistence.setPassword(encryptionPassword);
-		resourceActorThread = new Thread(ResourceActor.getDefault());
->>>>>>> 551cb50b
         resourceActorThread.start();
         emitter = EventEmitter.getDefault();
 
