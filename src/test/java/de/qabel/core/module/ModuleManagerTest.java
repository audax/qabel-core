--- conflicted
+++ resolved
@@ -2,13 +2,9 @@
 
 import static org.junit.Assert.*;
 
-<<<<<<< HEAD
 import de.qabel.ackack.MessageInfo;
 import de.qabel.core.drop.DropActor;
-=======
-import de.qabel.core.drop.DropMessage;
 import org.junit.Ignore;
->>>>>>> 0028f38b
 import org.junit.Test;
 
 public class ModuleManagerTest {
@@ -46,10 +42,7 @@
 	}
 
 	@Test
-<<<<<<< HEAD
-=======
 	@Ignore
->>>>>>> 0028f38b
 	public void lifeCycleTest() throws Exception {
 		ModuleManager mm = new ModuleManager();
 		TestModule module = mm.startModule(TestModule.class);
