package de.qabel.core.drop;

import de.qabel.ackack.event.EventEmitter;
import de.qabel.core.config.*;
import de.qabel.core.crypto.*;
import de.qabel.core.exceptions.QblDropInvalidURL;
import de.qabel.core.exceptions.QblDropPayloadSizeException;

import org.junit.*;

import java.net.URI;
import java.net.URISyntaxException;
import java.security.InvalidKeyException;
import java.util.HashSet;

public class DropActorTest {
    private static final String iUrl = "http://localhost:6000/123456789012345678901234567890123456789012c";
    private static String cUrl = "http://localhost:6000/123456789012345678901234567890123456789012d";
    private Identity sender, recipient;
    private Contact senderContact, recipientContact;
    private DropCommunicatorUtil controller;
    private Identities identities;
    private Contacts contacts;
    private EventEmitter emitter;
    private Thread resourceActorThread;
	private final static char[] encryptionPassword = "qabel".toCharArray();

    static class TestMessage extends ModelObject {
        public String content;

        public TestMessage(String content) {
        	this.content = content;
        }
    }

    @Before
<<<<<<< HEAD
    public void setup() throws URISyntaxException, QblDropInvalidURL, InvalidKeyException, InterruptedException {
=======
    public void setup() throws MalformedURLException, QblDropInvalidURL, InvalidKeyException, InterruptedException, InstantiationException, IllegalAccessException {
>>>>>>> 9bb21a56
		Persistence.setPassword(encryptionPassword);
        resourceActorThread = new Thread(ResourceActor.getDefault());
        resourceActorThread.start();
        emitter = EventEmitter.getDefault();
    	sender = new Identity("Alice", null, new QblECKeyPair());
    	sender.addDrop(new DropURL(iUrl));
    	recipient = new Identity("Bob", null, new QblECKeyPair());
    	recipient.addDrop(new DropURL(cUrl));

    	recipientContact = new Contact(this.sender, this.recipient.getDropUrls(), recipient.getEcPublicKey());
    	senderContact = new Contact(this.recipient, this.sender.getDropUrls(), sender.getEcPublicKey());

    	identities = new Identities();
    	identities.put(this.sender);
    	identities.put(this.recipient);

    	contacts = new Contacts();
    	contacts.put(senderContact);
    	contacts.put(recipientContact);

        DropServers servers = new DropServers();

        DropServer iDropServer = new DropServer(new URI(iUrl), null, true);
        DropServer cDropServer = new DropServer(new URI(cUrl), null, true);
        servers.put(iDropServer);
        servers.put(cDropServer);

        controller = DropCommunicatorUtil.newInstance(emitter, contacts, identities, servers);
        controller.registerModelObject(TestMessage.class);
    }

    @After
    public void tearDown() throws InterruptedException {
        controller.stop();
		ResourceActor.getDefault().stop();
    }

    @Test
    public void sendAndForgetTest() throws QblDropInvalidURL, QblDropPayloadSizeException, InterruptedException {
        TestMessage m = new TestMessage("baz");

        DropMessage<TestMessage> dm = new DropMessage<TestMessage>(sender, m);

        HashSet<Contact> recipients = new HashSet<Contact>();
        recipients.add(recipientContact);

        DropActor.send(emitter, dm, new HashSet<>(contacts.getContacts()));

        retrieveTest();
    }

    @Test
    public void sendAndForgetAutoTest() throws InvalidKeyException, QblDropInvalidURL, QblDropPayloadSizeException, InterruptedException {
        TestMessage m = new TestMessage("baz");

        DropActor.send(emitter, m, recipientContact);

        retrieveTest();
    }

    @Test
    public void sendTestSingle() throws InvalidKeyException, QblDropInvalidURL, QblDropPayloadSizeException, InterruptedException {
        TestMessage m = new TestMessage("baz");

        DropMessage<TestMessage> dm = new DropMessage<TestMessage>(sender, m);

        DropActor.send(emitter, dm, recipientContact);
        retrieveTest();
    }

    public void retrieveTest() throws QblDropInvalidURL, InterruptedException {
		DropMessage<?> dm = controller.retrieve();
		Assert.assertEquals(sender.getKeyIdentifier(), dm.getSender().getKeyIdentifier());
    }
}<|MERGE_RESOLUTION|>--- conflicted
+++ resolved
@@ -34,11 +34,7 @@
     }
 
     @Before
-<<<<<<< HEAD
-    public void setup() throws URISyntaxException, QblDropInvalidURL, InvalidKeyException, InterruptedException {
-=======
-    public void setup() throws MalformedURLException, QblDropInvalidURL, InvalidKeyException, InterruptedException, InstantiationException, IllegalAccessException {
->>>>>>> 9bb21a56
+    public void setup() throws URISyntaxException, QblDropInvalidURL, InvalidKeyException, InterruptedException, InstantiationException, IllegalAccessException {
 		Persistence.setPassword(encryptionPassword);
         resourceActorThread = new Thread(ResourceActor.getDefault());
         resourceActorThread.start();
