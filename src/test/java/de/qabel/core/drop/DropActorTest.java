package de.qabel.core.drop;

import de.qabel.ackack.event.EventEmitter;
import de.qabel.core.config.*;
import de.qabel.core.crypto.*;
import de.qabel.core.exceptions.QblDropInvalidURL;
import de.qabel.core.exceptions.QblDropPayloadSizeException;

import org.junit.*;

import java.net.MalformedURLException;
import java.net.URL;
import java.security.InvalidKeyException;
import java.util.HashSet;

public class DropActorTest {
    private static final String iUrl = "http://localhost:6000/123456789012345678901234567890123456789012c";
    private static String cUrl = "http://localhost:6000/123456789012345678901234567890123456789012d";
    private Identity sender, recipient;
    private Contact senderContact, recipientContact;
    private DropCommunicatorUtil controller;
    private Identities identities;
    private Contacts contacts;
    private EventEmitter emitter;
	private Thread contactsActorThread;
    private Thread configActorThread;
	private final static char[] encryptionPassword = "qabel".toCharArray();

    static class TestMessage extends ModelObject {
        public String content;

        public TestMessage(String content) {
        	this.content = content;
        }
    }
    
    @Before
<<<<<<< HEAD
    public void setup() throws MalformedURLException, QblDropInvalidURL, InvalidKeyException, InterruptedException {
		Persistence.setPassword(encryptionPassword);
        contactsActorThread = new Thread(ContactsActor.getDefault());
        contactsActorThread.start();
		configActorThread = new Thread(ConfigActor.getDefault());
		configActorThread.start();
        emitter = EventEmitter.getDefault();
=======
    public void setup() throws MalformedURLException, QblDropInvalidURL, InvalidKeyException, InterruptedException, InstantiationException, IllegalAccessException {
        emitter = new EventEmitter();
>>>>>>> 98cdf975
    	sender = new Identity("Alice", null, new QblECKeyPair());
    	sender.addDrop(new DropURL(iUrl));
    	recipient = new Identity("Bob", null, new QblECKeyPair());
    	recipient.addDrop(new DropURL(cUrl));

    	recipientContact = new Contact(this.sender, this.recipient.getDropUrls(), recipient.getEcPublicKey());
    	senderContact = new Contact(this.recipient, this.sender.getDropUrls(), sender.getEcPublicKey());

    	identities = new Identities();
    	identities.put(this.sender);
    	identities.put(this.recipient);

    	contacts = new Contacts();
    	contacts.put(senderContact);
    	contacts.put(recipientContact);

        DropServers servers = new DropServers();

        DropServer iDropServer = new DropServer(new URL(iUrl), null, true);
        DropServer cDropServer = new DropServer(new URL(cUrl), null, true);
        servers.put(iDropServer);
        servers.put(cDropServer);

        controller = DropCommunicatorUtil.newInstance(emitter, contacts, identities, servers);
        controller.registerModelObject(TestMessage.class);
    }

    @After
    public void tearDown() throws InterruptedException {
        controller.stop();
		ContactsActor.getDefault().stop();
		ConfigActor.getDefault().stop();
    }

    @Test
    public void sendAndForgetTest() throws MalformedURLException, QblDropInvalidURL, QblDropPayloadSizeException, InterruptedException {
        TestMessage m = new TestMessage("baz");

        DropMessage<TestMessage> dm = new DropMessage<TestMessage>(sender, m);

        HashSet<Contact> recipients = new HashSet<Contact>();
        recipients.add(recipientContact);

        DropActor.send(emitter, dm, new HashSet<>(contacts.getContacts()));

        retrieveTest();
    }

    @Test
    public void sendAndForgetAutoTest() throws InvalidKeyException, MalformedURLException, QblDropInvalidURL, QblDropPayloadSizeException, InterruptedException {
        TestMessage m = new TestMessage("baz");

        DropActor.send(emitter, m, recipientContact);

        retrieveTest();
    }

    @Test
    public void sendTestSingle() throws InvalidKeyException, MalformedURLException, QblDropInvalidURL, QblDropPayloadSizeException, InterruptedException {
        TestMessage m = new TestMessage("baz");

        DropMessage<TestMessage> dm = new DropMessage<TestMessage>(sender, m);

        DropActor.send(emitter, dm, recipientContact);
        retrieveTest();
    }

    public void retrieveTest() throws MalformedURLException, QblDropInvalidURL, InterruptedException {
		DropMessage<?> dm = controller.retrieve();
		Assert.assertEquals(sender.getKeyIdentifier(), dm.getSender().getKeyIdentifier());
    }
}<|MERGE_RESOLUTION|>--- conflicted
+++ resolved
@@ -35,18 +35,13 @@
     }
     
     @Before
-<<<<<<< HEAD
-    public void setup() throws MalformedURLException, QblDropInvalidURL, InvalidKeyException, InterruptedException {
+    public void setup() throws MalformedURLException, QblDropInvalidURL, InvalidKeyException, InterruptedException, InstantiationException, IllegalAccessException {
 		Persistence.setPassword(encryptionPassword);
         contactsActorThread = new Thread(ContactsActor.getDefault());
         contactsActorThread.start();
 		configActorThread = new Thread(ConfigActor.getDefault());
 		configActorThread.start();
         emitter = EventEmitter.getDefault();
-=======
-    public void setup() throws MalformedURLException, QblDropInvalidURL, InvalidKeyException, InterruptedException, InstantiationException, IllegalAccessException {
-        emitter = new EventEmitter();
->>>>>>> 98cdf975
     	sender = new Identity("Alice", null, new QblECKeyPair());
     	sender.addDrop(new DropURL(iUrl));
     	recipient = new Identity("Bob", null, new QblECKeyPair());
