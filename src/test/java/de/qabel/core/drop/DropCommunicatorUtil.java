package de.qabel.core.drop;

import de.qabel.ackack.event.EventEmitter;
<<<<<<< HEAD
import de.qabel.ackack.event.EventListener;
import de.qabel.core.config.*;
=======
import de.qabel.core.config.Contacts;
import de.qabel.core.config.DropServers;
import de.qabel.core.config.Identities;
import de.qabel.core.module.Module;
import de.qabel.core.module.ModuleManager;
>>>>>>> 98cdf975

import java.lang.reflect.InvocationTargetException;
import java.util.concurrent.LinkedBlockingQueue;
import java.util.concurrent.TimeUnit;

<<<<<<< HEAD
public class DropCommunicatorUtil <T extends ModelObject> {
	private final EventEmitter emitter;
	LinkedBlockingQueue<DropMessage<T>> inputqueue = new LinkedBlockingQueue<>();
	private ContactsActor contactsActor;
	private ConfigActor configActor;
	private EventActor actor;
=======
public class DropCommunicatorUtil extends Module {
	private EventEmitter emitter;
	LinkedBlockingQueue<DropMessage<?>> inputqueue = new LinkedBlockingQueue<>();
>>>>>>> 98cdf975
	private DropActor dropActor;
	private Thread dropActorThread;
<<<<<<< HEAD
	private Identities identities;
	private DropServers dropServers;
	Class<?> cls;
	public DropCommunicatorUtil(EventEmitter emitter) {
		this.emitter = emitter;
		this.contactsActor = ContactsActor.getDefault();
		this.configActor = ConfigActor.getDefault();
	}
=======
	private Contacts contacts;
	private Identities identities;
	private DropServers dropServers;
>>>>>>> 98cdf975

	public DropCommunicatorUtil(EventEmitter emitter) {
		super(emitter);
	}

<<<<<<< HEAD
	public void start(Contacts contacts, Identities identities, DropServers dropServers) throws InterruptedException {
		this.identities = identities;
		this.dropServers = dropServers;
		this.actor = new EventActor(emitter);
		this.actor.on(DropActor.EVENT_DROP_MESSAGE_RECEIVED, new EventListener() {
			@Override
			public void onEvent(String event, MessageInfo info, Object... data) {
				try {
					DropMessage<T> dropMessage = (DropMessage<T>) data[0];
					if(cls == null || dropMessage.getData().getClass().isAssignableFrom(cls))
						inputqueue.put(dropMessage);
				} catch (InterruptedException e) {
					e.printStackTrace();
				}
			}
		});

		this.dropActor = new DropActor(emitter);
		this.contactsActor.writeContacts(contacts.getContacts().toArray(new Contact[0]));
		this.configActor.writeIdentities(identities.getIdentities().toArray(new Identity[0]));
		this.configActor.writeDropServers(dropServers.getDropServers().toArray(new DropServer[0]));
		this.actorThread = new Thread(actor, "actor");
		this.dropActorThread = new Thread(dropActor, "dropActor");
		this.dropActor.setInterval(500);
		actorThread.start();
=======
	static public DropCommunicatorUtil newInstance(EventEmitter emitter, Contacts contacts, Identities identities, DropServers dropServers) throws IllegalAccessException, InstantiationException {
		DropActor dropActor = new DropActor(emitter);
		dropActor.setContacts(contacts);
		dropActor.setDropServers(dropServers);
		dropActor.setIdentities(identities);
		Thread dropActorThread = new Thread(dropActor, "dropActor");
		dropActor.setInterval(500);
>>>>>>> 98cdf975
		dropActorThread.start();
		ModuleManager manager = new ModuleManager(emitter);
		try {
			manager.startModule(DropCommunicatorUtil.class);
		} catch (Exception e) {
			throw new RuntimeException(e);
		}
		DropCommunicatorUtil util = (DropCommunicatorUtil) manager.getModules().keySet().iterator().next();

		util.dropActor = dropActor;
		util.dropActorThread = dropActorThread;
		util.emitter = emitter;
		util.contacts = contacts;
		util.identities = identities;
		util.dropServers = dropServers;
		return util;
	}

	public DropMessage<?> retrieve() throws InterruptedException {
		return inputqueue.poll(2000, TimeUnit.MILLISECONDS);
	}

	@Override
	public void run() {
		super.run();
		this.dropActor.stop();
<<<<<<< HEAD
		this.dropActor.unregister();
		this.configActor.removeIdentities(identities.getIdentities().toArray(new Identity[0]));
		this.configActor.removeDropServers(dropServers.getDropServers().toArray(new DropServer[0]));
		this.actorThread.join();
		this.dropActorThread.join();
=======
>>>>>>> 98cdf975
	}

	@Override
	public void init() {
	}

	@Override
	public void onDropMessage(DropMessage<?> dm) {
		try {
			this.inputqueue.put(dm);
		} catch (InterruptedException e) {
			// TODO
		}
	}

	@Override
	public void registerModelObject(Class<? extends ModelObject> cls) {
		super.registerModelObject(cls);
	}
}<|MERGE_RESOLUTION|>--- conflicted
+++ resolved
@@ -1,89 +1,31 @@
 package de.qabel.core.drop;
 
 import de.qabel.ackack.event.EventEmitter;
-<<<<<<< HEAD
-import de.qabel.ackack.event.EventListener;
 import de.qabel.core.config.*;
-=======
-import de.qabel.core.config.Contacts;
-import de.qabel.core.config.DropServers;
-import de.qabel.core.config.Identities;
 import de.qabel.core.module.Module;
 import de.qabel.core.module.ModuleManager;
->>>>>>> 98cdf975
 
-import java.lang.reflect.InvocationTargetException;
 import java.util.concurrent.LinkedBlockingQueue;
 import java.util.concurrent.TimeUnit;
 
-<<<<<<< HEAD
-public class DropCommunicatorUtil <T extends ModelObject> {
-	private final EventEmitter emitter;
-	LinkedBlockingQueue<DropMessage<T>> inputqueue = new LinkedBlockingQueue<>();
+public class DropCommunicatorUtil extends Module {
+	LinkedBlockingQueue<DropMessage<?>> inputqueue = new LinkedBlockingQueue<>();
 	private ContactsActor contactsActor;
 	private ConfigActor configActor;
-	private EventActor actor;
-=======
-public class DropCommunicatorUtil extends Module {
-	private EventEmitter emitter;
-	LinkedBlockingQueue<DropMessage<?>> inputqueue = new LinkedBlockingQueue<>();
->>>>>>> 98cdf975
 	private DropActor dropActor;
 	private Thread dropActorThread;
-<<<<<<< HEAD
 	private Identities identities;
 	private DropServers dropServers;
-	Class<?> cls;
-	public DropCommunicatorUtil(EventEmitter emitter) {
-		this.emitter = emitter;
-		this.contactsActor = ContactsActor.getDefault();
-		this.configActor = ConfigActor.getDefault();
-	}
-=======
-	private Contacts contacts;
-	private Identities identities;
-	private DropServers dropServers;
->>>>>>> 98cdf975
 
 	public DropCommunicatorUtil(EventEmitter emitter) {
 		super(emitter);
 	}
 
-<<<<<<< HEAD
-	public void start(Contacts contacts, Identities identities, DropServers dropServers) throws InterruptedException {
-		this.identities = identities;
-		this.dropServers = dropServers;
-		this.actor = new EventActor(emitter);
-		this.actor.on(DropActor.EVENT_DROP_MESSAGE_RECEIVED, new EventListener() {
-			@Override
-			public void onEvent(String event, MessageInfo info, Object... data) {
-				try {
-					DropMessage<T> dropMessage = (DropMessage<T>) data[0];
-					if(cls == null || dropMessage.getData().getClass().isAssignableFrom(cls))
-						inputqueue.put(dropMessage);
-				} catch (InterruptedException e) {
-					e.printStackTrace();
-				}
-			}
-		});
-
-		this.dropActor = new DropActor(emitter);
-		this.contactsActor.writeContacts(contacts.getContacts().toArray(new Contact[0]));
-		this.configActor.writeIdentities(identities.getIdentities().toArray(new Identity[0]));
-		this.configActor.writeDropServers(dropServers.getDropServers().toArray(new DropServer[0]));
-		this.actorThread = new Thread(actor, "actor");
-		this.dropActorThread = new Thread(dropActor, "dropActor");
-		this.dropActor.setInterval(500);
-		actorThread.start();
-=======
 	static public DropCommunicatorUtil newInstance(EventEmitter emitter, Contacts contacts, Identities identities, DropServers dropServers) throws IllegalAccessException, InstantiationException {
 		DropActor dropActor = new DropActor(emitter);
-		dropActor.setContacts(contacts);
-		dropActor.setDropServers(dropServers);
-		dropActor.setIdentities(identities);
+
 		Thread dropActorThread = new Thread(dropActor, "dropActor");
 		dropActor.setInterval(500);
->>>>>>> 98cdf975
 		dropActorThread.start();
 		ModuleManager manager = new ModuleManager(emitter);
 		try {
@@ -93,12 +35,16 @@
 		}
 		DropCommunicatorUtil util = (DropCommunicatorUtil) manager.getModules().keySet().iterator().next();
 
+		util.contactsActor = ContactsActor.getDefault();
+		util.configActor = ConfigActor.getDefault();
+		util.contactsActor.writeContacts(contacts.getContacts().toArray(new Contact[0]));
+		util.configActor.writeIdentities(identities.getIdentities().toArray(new Identity[0]));
+		util.configActor.writeDropServers(dropServers.getDropServers().toArray(new DropServer[0]));
+
+		util.identities = identities;
+		util.dropServers = dropServers;
 		util.dropActor = dropActor;
 		util.dropActorThread = dropActorThread;
-		util.emitter = emitter;
-		util.contacts = contacts;
-		util.identities = identities;
-		util.dropServers = dropServers;
 		return util;
 	}
 
@@ -109,15 +55,19 @@
 	@Override
 	public void run() {
 		super.run();
+	}
+
+	@Override
+	public void stop() {
 		this.dropActor.stop();
-<<<<<<< HEAD
 		this.dropActor.unregister();
 		this.configActor.removeIdentities(identities.getIdentities().toArray(new Identity[0]));
 		this.configActor.removeDropServers(dropServers.getDropServers().toArray(new DropServer[0]));
-		this.actorThread.join();
-		this.dropActorThread.join();
-=======
->>>>>>> 98cdf975
+		try {
+			this.dropActorThread.join();
+		} catch (InterruptedException e) {
+			e.printStackTrace();
+		}
 	}
 
 	@Override
